/*global defineSuite*/
defineSuite([
         'Scene/CentralBodySurface',
         'Specs/createContext',
         'Specs/createFrameState',
         'Specs/destroyContext',
         'Specs/render',
         'Core/Cartesian3',
         'Core/Ellipsoid',
         'Core/Extent',
         'Core/GeographicProjection',
         'Core/Math',
         'Core/Matrix4',
         'Core/WebMercatorProjection',
         'Scene/CentralBody',
         'Scene/EllipsoidTerrainProvider',
         'Scene/ImageryLayerCollection',
         'Scene/OrthographicFrustum',
         'Scene/SceneMode',
         'Scene/SingleTileImageryProvider',
         'Scene/WebMapServiceImageryProvider'
     ], function(
         CentralBodySurface,
         createContext,
         createFrameState,
         destroyContext,
         render,
         Cartesian3,
         Ellipsoid,
         Extent,
         GeographicProjection,
         CesiumMath,
         Matrix4,
         WebMercatorProjection,
         CentralBody,
         EllipsoidTerrainProvider,
         ImageryLayerCollection,
         OrthographicFrustum,
         SceneMode,
         SingleTileImageryProvider,
         WebMapServiceImageryProvider) {
    "use strict";
    /*global jasmine,describe,xdescribe,it,xit,expect,beforeEach,afterEach,beforeAll,afterAll,spyOn,runs,waits,waitsFor*/

    function forEachRenderedTile(surface, minimumTiles, maximumTiles, callback) {
        var tileCount = 0;
        var tilesToRenderByTextureCount = surface._tilesToRenderByTextureCount;
        for (var tileSetIndex = 0, tileSetLength = tilesToRenderByTextureCount.length; tileSetIndex < tileSetLength; ++tileSetIndex) {
            var tileSet = tilesToRenderByTextureCount[tileSetIndex];
            if (typeof tileSet === 'undefined' || tileSet.length === 0) {
                continue;
            }

            for (var i = 0, len = tileSet.length; i < len; i++) {
                var tile = tileSet[i];
                ++tileCount;
                callback(tile);
            }
        }

        if (typeof minimumTiles !== 'undefined') {
            expect(tileCount).not.toBeLessThan(minimumTiles);
        }

        if (typeof maximumTiles !== 'undefined') {
            expect(tileCount).not.toBeGreaterThan(maximumTiles);
        }
    }

    /**
     * Repeatedly calls update until the load queue is empty.  You must wrap any code to follow
     * this in a "runs" function.
     */
    function updateUntilDone(cb) {
        // update until the load queue is empty.
        waitsFor(function() {
            surface._debug.enableDebugOutput = true;
            var commandLists = [];
            cb.update(context, frameState, commandLists);
            return typeof cb._surface._tileLoadQueue.head === 'undefined' && surface._debug.tilesWaitingForChildren === 0;
        }, 'updating to complete');
    }

    function switchTo2D() {
        frameState.mode = SceneMode.SCENE2D;
        var frustum = new OrthographicFrustum();
        frustum.right = Ellipsoid.WGS84.getMaximumRadius() * Math.PI;
        frustum.left = -frustum.right;
        frustum.top = frustum.right;
        frustum.bottom = -frustum.top;
        frameState.camera.frustum = frustum;
<<<<<<< HEAD
        frameState.camera.controller.update(frameState);
=======
        frameState.camera.controller.update(frameState.mode, frameState.scene2D);
>>>>>>> b02b9352
        frameState.camera.controller.viewExtent(new Extent(0.0001, 0.0001, 0.0030, 0.0030), frameState.scene2D.projection);
    }

    var context;

    var frameState;
    var cb;
    var surface;

    beforeAll(function() {
        context = createContext();
    });

    afterAll(function() {
        destroyContext(context);
    });

    beforeEach(function() {
        frameState = createFrameState();
        cb = new CentralBody();
        surface = cb._surface;
    });

    afterEach(function() {
        cb.destroy();
    });

    describe('construction', function() {
        it('throws if an terrain provider is not provided', function() {
            function constructWithoutTerrainProvider() {
                return new CentralBodySurface({
                    imageryLayerCollection : new ImageryLayerCollection()
                });
            }
            expect(constructWithoutTerrainProvider).toThrow();
        });

        it('throws if a ImageryLayerCollection is not provided', function() {
            function constructWithoutImageryLayerCollection() {
                return new CentralBodySurface({
                    terrainProvider : new EllipsoidTerrainProvider()
                });
            }
            expect(constructWithoutImageryLayerCollection).toThrow();
        });
    });

    describe('layer updating', function() {
        it('removing a layer removes it from all tiles', function() {
            var layerCollection = cb.getImageryLayers();

            layerCollection.removeAll();
            var layer = layerCollection.addImageryProvider(new SingleTileImageryProvider({url : 'Data/Images/Red16x16.png'}));

            updateUntilDone(cb);

            runs(function() {
                // All tiles should have one or more associated images.
                forEachRenderedTile(surface, 1, undefined, function(tile) {
                    expect(tile.imagery.length).toBeGreaterThan(0);
                    for (var i = 0; i < tile.imagery.length; ++i) {
                        expect(tile.imagery[i].imagery.imageryLayer).toEqual(layer);
                    }
                });

                layerCollection.remove(layer);

                // All associated images should be gone.
                forEachRenderedTile(surface, 1, undefined, function(tile) {
                    expect(tile.imagery.length).toEqual(0);
                });
            });
        });

        it('adding a layer adds it to all tiles after update', function() {
            var layerCollection = cb.getImageryLayers();

            layerCollection.removeAll();
            layerCollection.addImageryProvider(new SingleTileImageryProvider({url : 'Data/Images/Red16x16.png'}));

            updateUntilDone(cb);

            var layer2;

            runs(function() {
                // Add another layer
                layer2 = layerCollection.addImageryProvider(new SingleTileImageryProvider({url : 'Data/Images/Green4x4.png'}));
            });

            updateUntilDone(cb);

            runs(function() {
                // All tiles should have one or more associated images.
                forEachRenderedTile(surface, 1, undefined, function(tile) {
                    expect(tile.imagery.length).toBeGreaterThan(0);
                    var hasImageFromLayer2 = false;
                    for (var i = 0; i < tile.imagery.length; ++i) {
                        if (tile.imagery[i].imagery.imageryLayer === layer2) {
                            hasImageFromLayer2 = true;
                        }
                    }
                    expect(hasImageFromLayer2).toEqual(true);
                });
            });
        });

        it('moving a layer moves the corresponding TileImagery instances on every tile', function() {
            var layerCollection = cb.getImageryLayers();

            layerCollection.removeAll();
            var layer1 = layerCollection.addImageryProvider(new SingleTileImageryProvider({url : 'Data/Images/Red16x16.png'}));
            var layer2 = layerCollection.addImageryProvider(new SingleTileImageryProvider({url : 'Data/Images/Green4x4.png'}));

            updateUntilDone(cb);

            runs(function() {
                forEachRenderedTile(surface, 1, undefined, function(tile) {
                    expect(tile.imagery.length).toBeGreaterThan(0);
                    var indexOfFirstLayer1 = tile.imagery.length;
                    var indexOfLastLayer1 = -1;
                    var indexOfFirstLayer2 = tile.imagery.length;
                    for (var i = 0; i < tile.imagery.length; ++i) {
                        if (tile.imagery[i].imagery.imageryLayer === layer1) {
                            indexOfFirstLayer1 = Math.min(indexOfFirstLayer1, i);
                            indexOfLastLayer1 = i;
                        } else {
                            expect(tile.imagery[i].imagery.imageryLayer).toEqual(layer2);
                            indexOfFirstLayer2 = Math.min(indexOfFirstLayer2, i);
                        }
                    }
                    expect(indexOfFirstLayer1).toBeLessThan(indexOfFirstLayer2);
                    expect(indexOfLastLayer1).toBeLessThan(indexOfFirstLayer2);
                });

                layerCollection.raiseToTop(layer1);
            });

            updateUntilDone(cb);

            runs(function() {
                forEachRenderedTile(surface, 1, undefined, function(tile) {
                    expect(tile.imagery.length).toBeGreaterThan(0);
                    var indexOfFirstLayer2 = tile.imagery.length;
                    var indexOfLastLayer2 = -1;
                    var indexOfFirstLayer1 = tile.imagery.length;
                    for (var i = 0; i < tile.imagery.length; ++i) {
                        if (tile.imagery[i].imagery.imageryLayer === layer2) {
                            indexOfFirstLayer2 = Math.min(indexOfFirstLayer2, i);
                            indexOfLastLayer2 = i;
                        } else {
                            expect(tile.imagery[i].imagery.imageryLayer).toEqual(layer1);
                            indexOfFirstLayer1 = Math.min(indexOfFirstLayer1, i);
                        }
                    }
                    expect(indexOfFirstLayer2).toBeLessThan(indexOfFirstLayer1);
                    expect(indexOfLastLayer2).toBeLessThan(indexOfFirstLayer1);
                });
            });
        });
    });

    it('renders in 2D geographic', function() {
        var layerCollection = cb.getImageryLayers();
        layerCollection.removeAll();
        layerCollection.addImageryProvider(new SingleTileImageryProvider({url : 'Data/Images/Red16x16.png'}));

        switchTo2D();
        frameState.scene2D.projection = new GeographicProjection(Ellipsoid.WGS84);

        updateUntilDone(cb);

        runs(function() {
            expect(render(context, frameState, cb)).toBeGreaterThan(0);
        });
    });

    it('renders in 2D web mercator', function() {
        var layerCollection = cb.getImageryLayers();
        layerCollection.removeAll();
        layerCollection.addImageryProvider(new SingleTileImageryProvider({url : 'Data/Images/Red16x16.png'}));

        switchTo2D();
        frameState.scene2D.projection = new WebMercatorProjection(Ellipsoid.WGS84);

        updateUntilDone(cb);

        runs(function() {
            expect(render(context, frameState, cb)).toBeGreaterThan(0);
        });
    });

    it('renders in Columbus View geographic', function() {
        var layerCollection = cb.getImageryLayers();
        layerCollection.removeAll();
        layerCollection.addImageryProvider(new SingleTileImageryProvider({url : 'Data/Images/Red16x16.png'}));

<<<<<<< HEAD
        frameState.mode = SceneMode.COLUMBUS_VIEW;
        frameState.scene2D.projection = new GeographicProjection(Ellipsoid.WGS84);
        frameState.camera.controller.update(frameState);
=======
        frameState.camera.controller.update(SceneMode.COLUMBUS_VIEW, { projection : new GeographicProjection(Ellipsoid.WGS84) });
>>>>>>> b02b9352
        frameState.camera.controller.viewExtent(new Extent(0.0001, 0.0001, 0.0030, 0.0030), Ellipsoid.WGS84);

        updateUntilDone(cb);

        runs(function() {
            expect(render(context, frameState, cb)).toBeGreaterThan(0);
        });
    });

    it('renders in Columbus View web mercator', function() {
        var layerCollection = cb.getImageryLayers();
        layerCollection.removeAll();
        layerCollection.addImageryProvider(new SingleTileImageryProvider({url : 'Data/Images/Red16x16.png'}));

<<<<<<< HEAD
        frameState.mode = SceneMode.COLUMBUS_VIEW;
        frameState.scene2D.projection = new WebMercatorProjection(Ellipsoid.WGS84);
        frameState.camera.controller.update(frameState);
=======
        frameState.camera.controller.update(SceneMode.COLUMBUS_VIEW, { projection : new GeographicProjection(Ellipsoid.WGS84) });
>>>>>>> b02b9352
        frameState.camera.controller.viewExtent(new Extent(0.0001, 0.0001, 0.0030, 0.0030), Ellipsoid.WGS84);

        updateUntilDone(cb);

        runs(function() {
            expect(render(context, frameState, cb)).toBeGreaterThan(0);
        });
    });

    it('renders in 3D', function() {
        var layerCollection = cb.getImageryLayers();
        layerCollection.removeAll();
        layerCollection.addImageryProvider(new SingleTileImageryProvider({url : 'Data/Images/Red16x16.png'}));

        frameState.camera.controller.viewExtent(new Extent(0.0001, 0.0001, 0.0025, 0.0025), Ellipsoid.WGS84);

        updateUntilDone(cb);

        runs(function() {
            expect(render(context, frameState, cb)).toBeGreaterThan(0);
        });
    });

    it('renders in 3D and then Columbus View', function() {
        var layerCollection = cb.getImageryLayers();
        layerCollection.removeAll();
        layerCollection.addImageryProvider(new SingleTileImageryProvider({url : 'Data/Images/Red16x16.png'}));

        frameState.camera.controller.viewExtent(new Extent(0.0001, 0.0001, 0.0025, 0.0025), Ellipsoid.WGS84);

        updateUntilDone(cb);

        runs(function() {
            expect(render(context, frameState, cb)).toBeGreaterThan(0);

<<<<<<< HEAD
            frameState.mode = SceneMode.COLUMBUS_VIEW;
            frameState.scene2D.projection = new WebMercatorProjection(Ellipsoid.WGS84);
            frameState.camera.controller.update(frameState);
=======
            frameState.camera.controller.update(SceneMode.COLUMBUS_VIEW, { projection : new GeographicProjection(Ellipsoid.WGS84) });
>>>>>>> b02b9352
            frameState.camera.controller.viewExtent(new Extent(0.0001, 0.0001, 0.0030, 0.0030), Ellipsoid.WGS84);
        });

        updateUntilDone(cb);

        runs(function() {
            expect(render(context, frameState, cb)).toBeGreaterThan(0);
        });
    });

    it('renders even if imagery root tiles fail to load', function() {
        var layerCollection = cb.getImageryLayers();
        layerCollection.removeAll();

        var providerWithInvalidRootTiles = new WebMapServiceImageryProvider({
            url : '/invalid',
            layers : 'invalid'
        });

        layerCollection.addImageryProvider(providerWithInvalidRootTiles);

        frameState.camera.controller.viewExtent(new Extent(0.0001, 0.0001, 0.0025, 0.0025), Ellipsoid.WGS84);

        updateUntilDone(cb);

        runs(function() {
            expect(render(context, frameState, cb)).toBeGreaterThan(0);
        });
    });

    it('passes layer adjustment values as uniforms', function() {
        var layerCollection = cb.getImageryLayers();
        layerCollection.removeAll();
        var layer = layerCollection.addImageryProvider(new SingleTileImageryProvider({url : 'Data/Images/Red16x16.png'}));

        layer.alpha = 0.123;
        layer.brightness = 0.456;
        layer.contrast = 0.654;
        layer.gamma = 0.321;

        frameState.camera.controller.viewExtent(new Extent(0.0001, 0.0001, 0.0025, 0.0025), Ellipsoid.WGS84);

        updateUntilDone(cb);

        runs(function() {
            var commandLists = [];
            expect(render(context, frameState, cb, commandLists)).toBeGreaterThan(0);

            var tileCommandCount = 0;

            for (var i = 0; i < commandLists.length; ++i) {
                var commandList = commandLists[i].colorList;
                var commandListLength = commandList.length;
                for (var j = 0; j < commandListLength; ++j) {
                    var command = commandList[j];

                    var uniforms = command.uniformMap;
                    if (typeof uniforms === 'undefined' || typeof uniforms.u_dayTextureAlpha === 'undefined') {
                        continue;
                    }

                    ++tileCommandCount;

                    expect(uniforms.u_dayTextureAlpha()).toEqual([0.123]);
                    expect(uniforms.u_dayTextureBrightness()).toEqual([0.456]);
                    expect(uniforms.u_dayTextureContrast()).toEqual([0.654]);
                    expect(uniforms.u_dayTextureOneOverGamma()).toEqual([1.0/0.321]);
                }
            }

            expect(tileCommandCount).toBeGreaterThan(0);
        });
    });

    it('passes functional layer adjustment values as uniforms', function() {
        var layerCollection = cb.getImageryLayers();
        layerCollection.removeAll();
        var layer = layerCollection.addImageryProvider(new SingleTileImageryProvider({url : 'Data/Images/Red16x16.png'}));

        function createFunction(value) {
            return function(functionFrameState, functionLayer, x, y, level) {
                expect(functionFrameState).toBe(frameState);
                expect(functionLayer).toBe(layer);
                expect(typeof x).toBe('number');
                expect(typeof y).toBe('number');
                expect(typeof level).toBe('number');
                return value;
            };
        }

        layer.alpha = createFunction(0.123);
        layer.brightness = createFunction(0.456);
        layer.contrast = createFunction(0.654);
        layer.gamma = createFunction(0.321);

        frameState.camera.controller.viewExtent(new Extent(0.0001, 0.0001, 0.0025, 0.0025), Ellipsoid.WGS84);

        updateUntilDone(cb);

        runs(function() {
            var commandLists = [];
            expect(render(context, frameState, cb, commandLists)).toBeGreaterThan(0);

            var tileCommandCount = 0;

            for (var i = 0; i < commandLists.length; ++i) {
                var commandList = commandLists[i].colorList;
                var commandListLength = commandList.length;
                for (var j = 0; j < commandListLength; ++j) {
                    var command = commandList[j];

                    var uniforms = command.uniformMap;
                    if (typeof uniforms === 'undefined' || typeof uniforms.u_dayTextureAlpha === 'undefined') {
                        continue;
                    }

                    ++tileCommandCount;

                    expect(uniforms.u_dayTextureAlpha()).toEqual([0.123]);
                    expect(uniforms.u_dayTextureBrightness()).toEqual([0.456]);
                    expect(uniforms.u_dayTextureContrast()).toEqual([0.654]);
                    expect(uniforms.u_dayTextureOneOverGamma()).toEqual([1.0/0.321]);
                }
            }

            expect(tileCommandCount).toBeGreaterThan(0);
        });
    });
});<|MERGE_RESOLUTION|>--- conflicted
+++ resolved
@@ -89,11 +89,7 @@
         frustum.top = frustum.right;
         frustum.bottom = -frustum.top;
         frameState.camera.frustum = frustum;
-<<<<<<< HEAD
-        frameState.camera.controller.update(frameState);
-=======
         frameState.camera.controller.update(frameState.mode, frameState.scene2D);
->>>>>>> b02b9352
         frameState.camera.controller.viewExtent(new Extent(0.0001, 0.0001, 0.0030, 0.0030), frameState.scene2D.projection);
     }
 
@@ -290,13 +286,7 @@
         layerCollection.removeAll();
         layerCollection.addImageryProvider(new SingleTileImageryProvider({url : 'Data/Images/Red16x16.png'}));
 
-<<<<<<< HEAD
-        frameState.mode = SceneMode.COLUMBUS_VIEW;
-        frameState.scene2D.projection = new GeographicProjection(Ellipsoid.WGS84);
-        frameState.camera.controller.update(frameState);
-=======
         frameState.camera.controller.update(SceneMode.COLUMBUS_VIEW, { projection : new GeographicProjection(Ellipsoid.WGS84) });
->>>>>>> b02b9352
         frameState.camera.controller.viewExtent(new Extent(0.0001, 0.0001, 0.0030, 0.0030), Ellipsoid.WGS84);
 
         updateUntilDone(cb);
@@ -311,13 +301,7 @@
         layerCollection.removeAll();
         layerCollection.addImageryProvider(new SingleTileImageryProvider({url : 'Data/Images/Red16x16.png'}));
 
-<<<<<<< HEAD
-        frameState.mode = SceneMode.COLUMBUS_VIEW;
-        frameState.scene2D.projection = new WebMercatorProjection(Ellipsoid.WGS84);
-        frameState.camera.controller.update(frameState);
-=======
         frameState.camera.controller.update(SceneMode.COLUMBUS_VIEW, { projection : new GeographicProjection(Ellipsoid.WGS84) });
->>>>>>> b02b9352
         frameState.camera.controller.viewExtent(new Extent(0.0001, 0.0001, 0.0030, 0.0030), Ellipsoid.WGS84);
 
         updateUntilDone(cb);
@@ -353,13 +337,7 @@
         runs(function() {
             expect(render(context, frameState, cb)).toBeGreaterThan(0);
 
-<<<<<<< HEAD
-            frameState.mode = SceneMode.COLUMBUS_VIEW;
-            frameState.scene2D.projection = new WebMercatorProjection(Ellipsoid.WGS84);
-            frameState.camera.controller.update(frameState);
-=======
             frameState.camera.controller.update(SceneMode.COLUMBUS_VIEW, { projection : new GeographicProjection(Ellipsoid.WGS84) });
->>>>>>> b02b9352
             frameState.camera.controller.viewExtent(new Extent(0.0001, 0.0001, 0.0030, 0.0030), Ellipsoid.WGS84);
         });
 
