--- conflicted
+++ resolved
@@ -87,11 +87,7 @@
         negativeY: imageryUrl + 'SkyBox/tycho8_my_80.jpg',
         positiveZ: imageryUrl + 'SkyBox/tycho8_pz_80.jpg',
         negativeZ: imageryUrl + 'SkyBox/tycho8_mz_80.jpg'
-<<<<<<< HEAD
     });    
-=======
-    });
->>>>>>> a5eafa41
 
     var transitioner = new Cesium.SceneTransitioner(scene, ellipsoid);
 
