--- conflicted
+++ resolved
@@ -60,7 +60,6 @@
 
     var parentNode = $('#cesiumContainer')[0];
 
-<<<<<<< HEAD
     var viewer = new Cesium.Viewer(parentNode, {
         imageBase : '../../../Images/',
         endUserOptions : {
@@ -69,48 +68,6 @@
     });
 
     viewer.startRenderLoop();
-=======
-    var canvas = $('#glCanvas')[0];
-    var ellipsoid = Cesium.Ellipsoid.WGS84;
-    var scene = new Cesium.Scene(canvas);
-    var primitives = scene.getPrimitives();
-
-    // Bing Maps
-    var bing = new Cesium.BingMapsImageryProvider({
-        server : 'dev.virtualearth.net',
-        mapStyle : Cesium.BingMapsStyle.AERIAL,
-        // Some versions of Safari support WebGL, but don't correctly implement
-        // cross-origin image loading, so we need to load Bing imagery using a proxy.
-        proxy : Cesium.FeatureDetection.supportsCrossOriginImagery() ? undefined : new Cesium.DefaultProxy('/proxy/')
-    });
-
-    var cb = new Cesium.CentralBody(ellipsoid);
-    cb.getImageryLayers().addImageryProvider(bing);
-    cb.nightImageSource = '../../../Images/land_ocean_ice_lights_2048.jpg';
-    cb.specularMapSource = '../../../Images/earthspec1k.jpg';
-    if (scene.getContext().getMaximumTextureSize() > 2048) {
-        cb.cloudsMapSource = '../../../Images/earthcloudmaptrans.jpg';
-        cb.bumpMapSource = '../../../Images/earthbump1k.jpg';
-    }
-    cb.showSkyAtmosphere = true;
-    cb.showGroundAtmosphere = true;
-    primitives.setCentralBody(cb);
-
-    scene.getCamera().frustum.near = 1.0;
-    scene.getCamera().getControllers().addCentralBody();
-
-    var transitioner = new Cesium.SceneTransitioner(scene, ellipsoid);
-
-    scene.setAnimation(function() {
-        scene.setSunPosition(Cesium.computeSunPosition(new Cesium.JulianDate()));
-    });
-
-    function tick() {
-        scene.render();
-        Cesium.requestAnimationFrame(tick);
-    }
-    tick();
->>>>>>> e8690e56
 
     // Create toolbar template
     $('#toolbar').html(
