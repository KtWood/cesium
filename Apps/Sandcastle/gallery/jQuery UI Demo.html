<!DOCTYPE html>
<html lang="en">
<head>
    <meta charset="utf-8">
    <meta http-equiv="X-UA-Compatible" content="IE=Edge,chrome=1">  <!-- Use Chrome Frame in IE -->
    <meta name="viewport" content="width=device-width, height=device-height, initial-scale=1, maximum-scale=1, minimum-scale=1, user-scalable=no">
    <meta name="description" content="Sample of Cesium with jQuery UI.">
    <title>Cesium Demo</title>
    <script type="text/javascript" src="../Sandcastle-header.js"></script>
    <script type="text/javascript" src="http://ajax.aspnetcdn.com/ajax/jQuery/jquery-1.8.2.min.js"></script>
    <script type="text/javascript" src="http://ajax.aspnetcdn.com/ajax/jquery.ui/1.8.23/jquery-ui.min.js"></script>
    <script type="text/javascript" src="../../../Build/Unminified/Cesium.js"></script>
    <script type="text/javascript" src="../Sandcastle-warn.js"></script>
    <link rel="Stylesheet" href="http://ajax.aspnetcdn.com/ajax/jquery.ui/1.8.23/themes/ui-darkness/jquery-ui.css" type="text/css">
</head>
<body data-sandcastle-bucket="bucket-jqueryui.html" data-sandcastle-title="Cesium + jQuery UI">
<style>
    body {
        background: #000;
        color: #eee;
        font-family: sans-serif;
        font-size: 9pt;
        padding: 0;
        margin: 0;
        width: 100%;
        height: 100%;
        overflow: hidden;
    }
    .fullSize {
        display: block;
        position: absolute;
        top: 0;
        left: 0;
        border: none;
        width: 100%;
        height: 100%;
        z-index: -1;
    }
    #toolbar {
        margin: 5px;
        padding: 2px 5px;
        position: absolute;
        opacity: 0.85;
    }
    .ui-dialog {
        opacity: 0.9;
    }
    .ui-icon-blank {
        background-position: -224px -192px;
    }
</style>

<div id="cesiumContainer" class="fullSize"></div>
<div id="toolbar">Loading, please wait...</div>
<div id="dialog" title="Cesium and jQuery UI Demo"></div>
<script id="cesium_sandcastle_script">
/*global $*/
(function () {
    "use strict";

    // Create canvas element using jQuery:
    $('<canvas/>', {
        'id': 'glCanvas',
        'class': 'fullSize'
    }).appendTo('#cesiumContainer');

    var canvas = $('#glCanvas')[0];
    var ellipsoid = Cesium.Ellipsoid.WGS84;
    var scene = new Cesium.Scene(canvas);
    var primitives = scene.getPrimitives();

    // Bing Maps
    var bing = new Cesium.BingMapsImageryProvider({
        server : 'dev.virtualearth.net',
        mapStyle : Cesium.BingMapsStyle.AERIAL,
        // Some versions of Safari support WebGL, but don't correctly implement
        // cross-origin image loading, so we need to load Bing imagery using a proxy.
        proxy : Cesium.FeatureDetection.supportsCrossOriginImagery() ? undefined : new Cesium.DefaultProxy('/proxy/')
    });

    var cb = new Cesium.CentralBody(ellipsoid);
    cb.getImageryLayers().addImageryProvider(bing);

    cb.showSkyAtmosphere = true;
    primitives.setCentralBody(cb);

    var transitioner = new Cesium.SceneTransitioner(scene, ellipsoid);

<<<<<<< HEAD
    scene.setAnimation(function() {
        // INSERT CODE HERE to update primitives based on changes to animation time, camera parameters, etc.
    });
=======
    function animate() {
        scene.setSunPosition(Cesium.computeSunPosition(new Cesium.JulianDate()));
    }
>>>>>>> 4a0734ad

    function tick() {
        scene.initializeFrame();
        animate();
        scene.render();
        Cesium.requestAnimationFrame(tick);
    }
    tick();

    // Create toolbar template
    $('#toolbar').html(
        '<span id="mode3D" class="aButton">3D globe</span> ' +
        '<span id="modeColumbus" class="aButton">Columbus view</span> ' +
        '<span id="mode2D" class="aButton">2D map</span>'
    );

    // Activate toolbar buttons with jQuery UI
    $(".aButton").button({
        text: true,
        icons: { primary: "ui-icon-blank" }
    }).click(function() {
        // Emulate radio buttons
        $(".aButton").button("option", { icons: { primary: "ui-icon-blank" }});
        $(this).button("option", { icons: { primary: "ui-icon-check" }});
    });

    // 3D is the default view
    $('#mode3D').button("option", { icons: { primary: "ui-icon-check" }}
        ).click(function () {
            cb.showSkyAtmosphere = true;
            transitioner.morphTo3D();
        });

    $('#modeColumbus').click(function () {
        cb.showSkyAtmosphere = false;
        transitioner.morphToColumbusView();
    });

    $('#mode2D').click(function () {
        cb.showSkyAtmosphere = false;
        transitioner.morphTo2D();
    });

    // Prevent right-click from opening a context menu.
    canvas.oncontextmenu = function() {
        return false;
    };

    ///////////////////////////////////////////////////////////////////////////
    // Example resize handler

    var onResize = function() {
        var width = canvas.clientWidth;
        var height = canvas.clientHeight;

        if (canvas.width === width && canvas.height === height) {
            return;
        }

        canvas.width = width;
        canvas.height = height;
        scene.getCamera().frustum.aspectRatio = width / height;
    };
    window.addEventListener('resize', onResize, false);
    onResize();

    // Just for fun
    $('#dialog').text('Try moving and closing this dialog, ' +
        'and clicking the view buttons.').dialog();
}());
</script>
</body>
</html><|MERGE_RESOLUTION|>--- conflicted
+++ resolved
@@ -86,15 +86,9 @@
 
     var transitioner = new Cesium.SceneTransitioner(scene, ellipsoid);
 
-<<<<<<< HEAD
-    scene.setAnimation(function() {
+    function animate() {
         // INSERT CODE HERE to update primitives based on changes to animation time, camera parameters, etc.
-    });
-=======
-    function animate() {
-        scene.setSunPosition(Cesium.computeSunPosition(new Cesium.JulianDate()));
     }
->>>>>>> 4a0734ad
 
     function tick() {
         scene.initializeFrame();
