<!DOCTYPE html>
<html lang="en">
<head>
    <meta charset="utf-8">
    <meta http-equiv="X-UA-Compatible" content="IE=Edge,chrome=1">  <!-- Use Chrome Frame in IE -->
    <meta name="viewport" content="width=device-width, height=device-height, initial-scale=1, maximum-scale=1, minimum-scale=1, user-scalable=no">
    <meta name="description" content="Create imagery layers from multiple sources.">
    <title>Cesium Demo</title>
    <script type="text/javascript" src="../Sandcastle-header.js"></script>
    <script data-dojo-config="async: 1, tlmSiblingOfDojo: 0" src="../../../ThirdParty/dojo-release-1.7.2-src/dojo/dojo.js"></script>
    <script type="text/javascript">
    require({
        baseUrl : '../../..',
        packages: [
            { name: 'dojo', location: 'ThirdParty/dojo-release-1.7.2-src/dojo' },
            { name: 'dijit', location: 'ThirdParty/dojo-release-1.7.2-src/dijit' },
            { name: 'dojox', location: 'ThirdParty/dojo-release-1.7.2-src/dojox' },
            { name: 'Assets', location: 'Source/Assets' },
            { name: 'Core', location: 'Source/Core' },
            { name: 'DynamicScene', location: 'Source/DynamicScene' },
            { name: 'Renderer', location: 'Source/Renderer' },
            { name: 'Scene', location: 'Source/Scene' },
            { name: 'Shaders', location: 'Source/Shaders' },
            { name: 'ThirdParty', location: 'Source/ThirdParty' },
            { name: 'Widgets', location: 'Source/Widgets' },
            { name: 'Workers', location: 'Source/Workers' }
        ]
    });
    </script>
    <link rel="Stylesheet" href="../../../ThirdParty/dojo-release-1.7.2-src/dijit/themes/claro/claro.css" type="text/css">
    <link rel="Stylesheet" href="../../../Source/Widgets/Dojo/CesiumViewerWidget.css" type="text/css">
</head>
<body class="claro" data-sandcastle-bucket="bucket-dojo.html" data-sandcastle-title="Cesium + Dojo">
<style>
    body {
        background: #000;
        color: #eee;
        font-family: sans-serif;
        font-size: 9pt;
        padding: 0;
        margin: 0;
        width: 100%;
        height: 100%;
        overflow: hidden;
    }
    .fullSize {
        display: block;
        position: absolute;
        top: 0;
        left: 0;
        border: none;
        width: 100%;
        height: 100%;
    }
    #toolbar {
        margin: 5px;
        padding: 2px 5px;
        position: absolute;
    }
</style>

<div id="cesiumContainer" class="fullSize"></div>
<div id="toolbar">Loading...</div>
<script id="cesium_sandcastle_script">
require([
    'Source/Cesium', 'Widgets/Dojo/CesiumViewerWidget',
    'dojo/on', 'dojo/dom', 'dojo/io-query'
], function(
    Cesium, CesiumViewerWidget,
    on, dom, ioQuery)
{
    "use strict";

    // Ask Dojo to parse URL configuration options
    var endUserOptions = {};
    if (window.location.search) {
        endUserOptions = ioQuery.queryToObject(window.location.search.substring(1));
    }

    // Initialize a viewer capable of drag-and-drop
    // and user customizations.
    var widget = new CesiumViewerWidget({
        endUserOptions : endUserOptions,
        enableDragDrop : true
    });
    widget.placeAt(dom.byId('cesiumContainer'));
    widget.startup();
    dom.byId('toolbar').innerHTML = '';
<<<<<<< HEAD

    widget.showGroundAtmosphere(false);

    var centralBody = widget.centralBody;
    imageryLayerCollection = centralBody.getImageryLayers();

    setupLayers();

    createLayerUserInterface();
=======
    
    var layers = widget.centralBody.getImageryLayers();
    layers.removeAll();
    layers.addImageryProvider(new Cesium.ArcGisMapServerImageryProvider({
        url : 'http://server.arcgisonline.com/ArcGIS/rest/services/World_Street_Map/MapServer',
        proxy : new Cesium.DefaultProxy('/proxy/')
    }));
    var blackMarble = layers.addImageryProvider(new Cesium.TileMapServiceImageryProvider({
        url : 'http://cesium.agi.com/blackmarble',
        maximumLevel : 8,
        credit : 'Black Marble imagery courtesy NASA Earth Observatory'
    }));
    blackMarble.alpha = 0.5;
    blackMarble.brightness = 2.0;
    layers.addImageryProvider(new Cesium.SingleTileImageryProvider({
        url : '../images/Cesium_Logo_overlay.png',
        extent : new Cesium.Extent(
            Cesium.Math.toRadians(-75.0),
            Cesium.Math.toRadians(28.0),
            Cesium.Math.toRadians(-67.0),
            Cesium.Math.toRadians(29.75))
    }));
>>>>>>> da71baf1
});
</script>
</body>
</html><|MERGE_RESOLUTION|>--- conflicted
+++ resolved
@@ -86,17 +86,6 @@
     widget.placeAt(dom.byId('cesiumContainer'));
     widget.startup();
     dom.byId('toolbar').innerHTML = '';
-<<<<<<< HEAD
-
-    widget.showGroundAtmosphere(false);
-
-    var centralBody = widget.centralBody;
-    imageryLayerCollection = centralBody.getImageryLayers();
-
-    setupLayers();
-
-    createLayerUserInterface();
-=======
     
     var layers = widget.centralBody.getImageryLayers();
     layers.removeAll();
@@ -119,7 +108,6 @@
             Cesium.Math.toRadians(-67.0),
             Cesium.Math.toRadians(29.75))
     }));
->>>>>>> da71baf1
 });
 </script>
 </body>
