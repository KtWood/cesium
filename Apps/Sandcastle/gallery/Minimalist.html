<!DOCTYPE html>
<html lang="en">
<head>
    <meta charset="utf-8">
    <meta http-equiv="X-UA-Compatible" content="IE=Edge,chrome=1">  <!-- Use Chrome Frame in IE -->
    <meta name="viewport" content="width=device-width, height=device-height, initial-scale=1, maximum-scale=1, minimum-scale=1, user-scalable=no">
    <meta name="description" content="An example of using the &quot;built&quot; Cesium with minimal dependencies (uses static imagery).">
    <title>Cesium Demo</title>
    <script type="text/javascript" src="../Sandcastle-header.js"></script>
    <script type="text/javascript" src="../../../Build/Unminified/Cesium.js"></script>
    <script type="text/javascript" src="../Sandcastle-warn.js"></script>
</head>
<body data-sandcastle-bucket="bucket-plain.html" data-sandcastle-title="Cesium (standalone)">
<style>
    body {
        background: #000;
        color: #eee;
        font-family: sans-serif;
        font-size: 9pt;
        padding: 0;
        margin: 0;
        width: 100%;
        height: 100%;
        overflow: hidden;
    }
    .fullSize {
        display: block;
        position: absolute;
        top: 0;
        left: 0;
        border: none;
        width: 100%;
        height: 100%;
        z-index: -1;
    }
    #toolbar {
        margin: 5px;
        padding: 2px 5px;
        position: absolute;
    }
</style>

<div id="cesiumContainer" class="fullSize"></div>
<div id="toolbar">Loading...</div>
<script id="cesium_sandcastle_script">
(function () {
    "use strict";

    var canvas = document.createElement('canvas');
    canvas.className = "fullSize";
    document.getElementById('cesiumContainer').appendChild(canvas);
    var ellipsoid = Cesium.Ellipsoid.WGS84;
    var scene = new Cesium.Scene(canvas);
    var primitives = scene.getPrimitives();

    var imageryUrl = '../../../Source/Assets/Textures/';
    var imageryProvider = new Cesium.SingleTileImageryProvider({
        url : imageryUrl + 'NE2_50M_SR_W_2048.jpg'
    });

    var cb = new Cesium.CentralBody(ellipsoid);
    cb.getImageryLayers().addImageryProvider(imageryProvider);
    primitives.setCentralBody(cb);

    scene.skyAtmosphere = new Cesium.SkyAtmosphere();
<<<<<<< HEAD
=======
    scene.skyBox = new Cesium.SkyBox({
        positiveX: imageryUrl + 'SkyBox/tycho8_px_80.jpg',
        negativeX: imageryUrl + 'SkyBox/tycho8_mx_80.jpg',
        positiveY: imageryUrl + 'SkyBox/tycho8_py_80.jpg',
        negativeY: imageryUrl + 'SkyBox/tycho8_my_80.jpg',
        positiveZ: imageryUrl + 'SkyBox/tycho8_pz_80.jpg',
        negativeZ: imageryUrl + 'SkyBox/tycho8_mz_80.jpg'
    });
    scene.getCamera().getControllers().addCentralBody();
>>>>>>> a5669988

    function animate() {
        // INSERT CODE HERE to update primitives based on changes to animation time, camera parameters, etc.
    };

    function tick() {
        scene.initializeFrame();
        animate();
        scene.render();
        Cesium.requestAnimationFrame(tick);
    }
    tick();

    // Prevent right-click from opening a context menu.
    canvas.oncontextmenu = function () {
        return false;
    };

    ///////////////////////////////////////////////////////////////////////////
    // Example resize handler

    var onResize = function () {
        var width = canvas.clientWidth;
        var height = canvas.clientHeight;

        if (canvas.width === width && canvas.height === height) {
            return;
        }

        canvas.width = width;
        canvas.height = height;
        scene.getCamera().frustum.aspectRatio = width / height;
    };
    window.addEventListener('resize', onResize, false);
    onResize();
    
    document.getElementById('toolbar').innerHTML = '';
}());
</script>
</body>
</html><|MERGE_RESOLUTION|>--- conflicted
+++ resolved
@@ -63,8 +63,6 @@
     primitives.setCentralBody(cb);
 
     scene.skyAtmosphere = new Cesium.SkyAtmosphere();
-<<<<<<< HEAD
-=======
     scene.skyBox = new Cesium.SkyBox({
         positiveX: imageryUrl + 'SkyBox/tycho8_px_80.jpg',
         negativeX: imageryUrl + 'SkyBox/tycho8_mx_80.jpg',
@@ -73,8 +71,6 @@
         positiveZ: imageryUrl + 'SkyBox/tycho8_pz_80.jpg',
         negativeZ: imageryUrl + 'SkyBox/tycho8_mz_80.jpg'
     });
-    scene.getCamera().getControllers().addCentralBody();
->>>>>>> a5669988
 
     function animate() {
         // INSERT CODE HERE to update primitives based on changes to animation time, camera parameters, etc.
