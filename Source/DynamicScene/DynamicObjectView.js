/*global define*/
define([
        '../Core/defaultValue',
        '../Core/DeveloperError',
        '../Core/Math',
        '../Core/Cartesian2',
        '../Core/Cartesian3',
        '../Core/Cartesian4',
        '../Core/Cartographic',
        '../Core/Quaternion',
        '../Core/Matrix3',
        '../Core/Ellipsoid',
        '../Core/Transforms',
        '../Scene/CameraColumbusViewMode',
        '../Scene/SceneMode'
       ], function(
         defaultValue,
         DeveloperError,
         CesiumMath,
         Cartesian2,
         Cartesian3,
         Cartesian4,
         Cartographic,
         Quaternion,
         Matrix3,
         Ellipsoid,
         Transforms,
         CameraColumbusViewMode,
         SceneMode) {
    "use strict";

    function update2D(that, camera, objectChanged, offset, positionProperty, time, projection) {
        var viewDistance;
<<<<<<< HEAD
        var modeChanged = that.scene.mode !== that._mode;

        if (modeChanged) {
            that._mode = that.scene.mode;
            that.scene.getScreenSpaceCameraController().enableTranslate = false;
=======
        var scene = that.scene;
        var modeChanged = scene.mode !== that._mode;

        if (modeChanged) {
            that._mode = scene.mode;
            that._screenSpaceCameraController.enableTranslate = false;
>>>>>>> b02b9352
            viewDistance = offset.magnitude();
        } else if (objectChanged) {
            viewDistance = offset.magnitude();
        } else {
            viewDistance = camera.position.z;
        }

        var cartographic = positionProperty.getValueCartographic(time, that._lastCartographic);
        //We are assigning the position of the camera, not of the object, so modify the height appropriately.
        cartographic.height = viewDistance;
        if (objectChanged || modeChanged) {
            camera.controller.setPositionCartographic(cartographic);

            //Set rotation to match offset.
            Cartesian3.normalize(offset, camera.up);
            Cartesian3.negate(camera.up, camera.up);
            Cartesian3.cross(camera.direction, camera.up, camera.right);

            //z is always zero in 2D for up and right
            camera.up.z = 0;
            Cartesian3.normalize(camera.up, camera.up);
            camera.right.z = 0;
            Cartesian3.normalize(camera.right, camera.right);

            //Remember what up was when we started, so we
            //can detect rotation when we are finished.
            Cartesian2.clone(camera.right, that._first2dUp);
        } else {
            camera.position = projection.project(cartographic);
        }

        //Store last view distance and up vector.
        that._lastDistance = camera.frustum.right - camera.frustum.left;
        Cartesian2.clone(camera.right, that._last2dUp);
    }

    var update3DTransform;
    function update3D(that, camera, objectChanged, offset, positionProperty, time, ellipsoid) {
        update3DController(that, camera, objectChanged, offset);

        var cartesian = positionProperty.getValueCartesian(time, that._lastCartesian);
        camera.transform = Transforms.eastNorthUpToFixedFrame(cartesian, ellipsoid, update3DTransform);
<<<<<<< HEAD
        that.scene.getScreenSpaceCameraController().setEllipsoid(Ellipsoid.UNIT_SPHERE);
=======
        that._screenSpaceCameraController.setEllipsoid(Ellipsoid.UNIT_SPHERE);
>>>>>>> b02b9352

        var position = camera.position;
        Cartesian3.clone(position, that._lastOffset);
        that._lastDistance = Cartesian3.magnitude(position);
    }

    var updateColumbusCartesian4 = new Cartesian4(0.0, 0.0, 0.0, 1.0);
    function updateColumbus(that, camera, objectChanged, offset, positionProperty, time, ellipsoid, projection) {
        update3DController(that, camera, objectChanged, offset);

        //The swizzling here is intentional because ColumbusView uses a different coordinate system.
        var cartographic = positionProperty.getValueCartographic(time, that._lastCartographic);
        var projectedPosition = projection.project(cartographic);
        updateColumbusCartesian4.x = projectedPosition.z;
        updateColumbusCartesian4.y = projectedPosition.x;
        updateColumbusCartesian4.z = projectedPosition.y;

        var tranform = camera.transform;
        tranform.setColumn(3, updateColumbusCartesian4, tranform);

<<<<<<< HEAD
        var controller = that.scene.getScreenSpaceCameraController();
=======
        var controller = that._screenSpaceCameraController;
>>>>>>> b02b9352
        controller.enableTranslate = false;
        controller.setEllipsoid(Ellipsoid.UNIT_SPHERE);
        controller.columbusViewMode = CameraColumbusViewMode.LOCKED;

        camera.controller.constrainedAxis = Cartesian3.UNIT_Z;

        var position = camera.position;
        Cartesian3.clone(position, that._lastOffset);
        that._lastDistance = Cartesian3.magnitude(position);
    }

    var update3DControllerQuaternion = new Quaternion();
    var update3DControllerMatrix3 = new Matrix3();

    function update3DController(that, camera, objectChanged, offset) {
<<<<<<< HEAD
        that.scene.getCameraMouseController().enableTilt = false;
=======
        var scene = that.scene;
        that._screenSpaceCameraController.enableTilt = false;
>>>>>>> b02b9352
        camera.controller.constrainedAxis = Cartesian3.UNIT_Z;

        if (objectChanged) {
            camera.controller.lookAt(offset, Cartesian3.ZERO, Cartesian3.UNIT_Z);
<<<<<<< HEAD
        } else if (that.scene.mode !== that._mode) {
            that._mode = that.scene.mode;
=======
        } else if (scene.mode !== that._mode) {
            that._mode = scene.mode;
>>>>>>> b02b9352

            //If we're switching from 2D and any rotation was applied to the camera,
            //apply that same rotation to the last offset used in 3D or Columbus view.
            var first2dUp = that._first2dUp;
            var last2dUp = that._last2dUp;
            if (!Cartesian2.equals(first2dUp, last2dUp)) {
                var startTheta = Math.acos(first2dUp.x);
                if (first2dUp.y < 0) {
                    startTheta = CesiumMath.TWO_PI - startTheta;
                }
                var endTheta = Math.acos(last2dUp.x);
                if (last2dUp.y < 0) {
                    endTheta = CesiumMath.TWO_PI - endTheta;
                }
                last2dUp.x = 0.0;
                last2dUp.y = 0.0;
                first2dUp.x = 0.0;
                first2dUp.y = 0.0;

                var theta = startTheta - endTheta;
                var rotation = Quaternion.fromAxisAngle(Cartesian3.UNIT_Z, theta, update3DControllerQuaternion);
                Matrix3.fromQuaternion(rotation, update3DControllerMatrix3).multiplyByVector(offset, offset);
            }
            offset.normalize(offset).multiplyByScalar(that._lastDistance, offset);
            camera.controller.lookAt(offset, Cartesian3.ZERO, Cartesian3.UNIT_Z);
        }
    }

    var dynamicObjectViewDefaultOffset = new Cartesian3(10000, -10000, 10000);
    var dynamicObjectViewCartesian3Scratch = new Cartesian3();

    /**
     * A utility object for tracking an object with the camera.
     * @alias DynamicObject
     * @constructor
     *
     * @param {DynamicObject} dynamicObject The object to track with the camera.
     * @param {Scene} scene The scene to use.
     * @param {Ellipsoid} [ellipsoid=Ellipsoid.WGS84] The ellipsoid to use for orienting the camera.
     */
    var DynamicObjectView = function(dynamicObject, scene, ellipsoid) {
        /**
         * The object to track with the camera.
         * @type DynamicObject
         */
        this.dynamicObject = dynamicObject;

        /**
         * The scene in which to track the object.
         * @type Scene
         */
        this.scene = scene;
        this._lastScene = undefined;

        /**
         * The ellipsoid to use for orienting the camera.
         * @type Ellipsoid
         */
        this.ellipsoid = defaultValue(ellipsoid, Ellipsoid.WGS84);

        //Shadow copies of the objects so we can detect changes.
        this._lastDynamicObject = undefined;
        this._mode = undefined;

        //Re-usable objects to be used for retrieving position.
        this._lastCartesian = new Cartesian3();
        this._lastCartographic = new Cartographic();

        //Current distance of dynamicObject from camera so we can maintain view distance across scene modes.
        this._lastDistance = undefined;

        //Last viewing offset in 3D/Columbus view, this way we can restore to a sensible view across scene modes.
        this._lastOffset = new Cartesian3();

        //Scratch value for calculating offsets
        this._offsetScratch = new Cartesian3();

        //Tracks camera up so that we can detect 2D camera rotation and modify the 3D/Columbus view to match when switching modes.
        this._first2dUp = new Cartesian2();
        this._last2dUp = new Cartesian2();
    };

    /**
    * Should be called each animation frame to update the camera
    * to the latest settings.
    * @param {JulianDate} time The current animation time.
    *
    * @exception {DeveloperError} time is required.
    * @exception {DeveloperError} DynamicObjectView.scene is required.
    * @exception {DeveloperError} DynamicObjectView.dynamicObject is required.
    * @exception {DeveloperError} DynamicObjectView.ellipsoid is required.
    * @exception {DeveloperError} DynamicObjectView.dynamicObject.position is required.
    */
    DynamicObjectView.prototype.update = function(time) {
        if (typeof time === 'undefined') {
            throw new DeveloperError('time is required.');
        }

        var scene = this.scene;
        if (typeof scene === 'undefined') {
            throw new DeveloperError('DynamicObjectView.scene is required.');
        }

        if (scene !== this._lastScene) {
            this._lastScene = scene;
            this._screenSpaceCameraController = scene.getScreenSpaceCameraController();
        }

        var dynamicObject = this.dynamicObject;
        if (typeof dynamicObject === 'undefined') {
            throw new DeveloperError('DynamicObjectView.dynamicObject is required.');
        }

        var ellipsoid = this.ellipsoid;
        if (typeof ellipsoid === 'undefined') {
            throw new DeveloperError('DynamicObjectView.ellipsoid is required.');
        }

        var positionProperty = this.dynamicObject.position;
        if (typeof positionProperty === 'undefined') {
            throw new DeveloperError('dynamicObject.position is required.');
        }

        var objectChanged = dynamicObject !== this._lastDynamicObject;

        //Determine what the current camera offset should be, this is used
        //to either set the default view when a new object is selected or
        //maintain a similar view when changing scene modes.
        var offset = this._offsetScratch;
        if (objectChanged) {
            this._lastDynamicObject = dynamicObject;

            var viewFromProperty = this.dynamicObject.viewFrom;
            if (typeof viewFromProperty === 'undefined' || typeof viewFromProperty.getValue(time, offset) === 'undefined') {
                Cartesian3.clone(dynamicObjectViewDefaultOffset, offset);
            }

            //Reset object-based cached values.
            var first2dUp = this._first2dUp;
            var last2dUp = this._last2dUp;
            first2dUp.x = first2dUp.y = 0;
            last2dUp.x = last2dUp.y = 0;
            Cartesian3.clone(offset, this._lastOffset);
            this._lastDistance = offset.magnitude();

            //If looking straight down, move the camera slightly south the avoid gimbal lock.
            if (Cartesian3.equals(offset.normalize(dynamicObjectViewCartesian3Scratch), Cartesian3.UNIT_Z)) {
                offset.y -= 0.01;
            }
        } else if (typeof this._lastOffset !== 'undefined') {
            offset = this._lastOffset;
        } else {
            Cartesian3.clone(dynamicObjectViewDefaultOffset, offset);
        }

        var mode = scene.mode;
        if (mode === SceneMode.SCENE2D) {
            update2D(this, scene.getCamera(), objectChanged, offset, positionProperty, time, scene.scene2D.projection);
        } else if (mode === SceneMode.SCENE3D) {
            update3D(this, scene.getCamera(), objectChanged, offset, positionProperty, time, ellipsoid);
        } else if (mode === SceneMode.COLUMBUS_VIEW) {
            updateColumbus(this, scene.getCamera(), objectChanged, offset, positionProperty, time, ellipsoid, scene.scene2D.projection);
        }
    };

    return DynamicObjectView;
});<|MERGE_RESOLUTION|>--- conflicted
+++ resolved
@@ -31,20 +31,12 @@
 
     function update2D(that, camera, objectChanged, offset, positionProperty, time, projection) {
         var viewDistance;
-<<<<<<< HEAD
-        var modeChanged = that.scene.mode !== that._mode;
-
-        if (modeChanged) {
-            that._mode = that.scene.mode;
-            that.scene.getScreenSpaceCameraController().enableTranslate = false;
-=======
         var scene = that.scene;
         var modeChanged = scene.mode !== that._mode;
 
         if (modeChanged) {
             that._mode = scene.mode;
             that._screenSpaceCameraController.enableTranslate = false;
->>>>>>> b02b9352
             viewDistance = offset.magnitude();
         } else if (objectChanged) {
             viewDistance = offset.magnitude();
@@ -87,11 +79,7 @@
 
         var cartesian = positionProperty.getValueCartesian(time, that._lastCartesian);
         camera.transform = Transforms.eastNorthUpToFixedFrame(cartesian, ellipsoid, update3DTransform);
-<<<<<<< HEAD
-        that.scene.getScreenSpaceCameraController().setEllipsoid(Ellipsoid.UNIT_SPHERE);
-=======
         that._screenSpaceCameraController.setEllipsoid(Ellipsoid.UNIT_SPHERE);
->>>>>>> b02b9352
 
         var position = camera.position;
         Cartesian3.clone(position, that._lastOffset);
@@ -112,11 +100,7 @@
         var tranform = camera.transform;
         tranform.setColumn(3, updateColumbusCartesian4, tranform);
 
-<<<<<<< HEAD
-        var controller = that.scene.getScreenSpaceCameraController();
-=======
         var controller = that._screenSpaceCameraController;
->>>>>>> b02b9352
         controller.enableTranslate = false;
         controller.setEllipsoid(Ellipsoid.UNIT_SPHERE);
         controller.columbusViewMode = CameraColumbusViewMode.LOCKED;
@@ -132,23 +116,14 @@
     var update3DControllerMatrix3 = new Matrix3();
 
     function update3DController(that, camera, objectChanged, offset) {
-<<<<<<< HEAD
-        that.scene.getCameraMouseController().enableTilt = false;
-=======
         var scene = that.scene;
         that._screenSpaceCameraController.enableTilt = false;
->>>>>>> b02b9352
         camera.controller.constrainedAxis = Cartesian3.UNIT_Z;
 
         if (objectChanged) {
             camera.controller.lookAt(offset, Cartesian3.ZERO, Cartesian3.UNIT_Z);
-<<<<<<< HEAD
-        } else if (that.scene.mode !== that._mode) {
-            that._mode = that.scene.mode;
-=======
         } else if (scene.mode !== that._mode) {
             that._mode = scene.mode;
->>>>>>> b02b9352
 
             //If we're switching from 2D and any rotation was applied to the camera,
             //apply that same rotation to the last offset used in 3D or Columbus view.
