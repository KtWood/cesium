/*global define*/
define([
        '../Core/createGuid',
        '../Core/DeveloperError',
        '../Core/TimeInterval',
        '../Core/defaultValue',
        './DynamicProperty',
        './DynamicPositionProperty',
        './DynamicVertexPositionsProperty',
        './CzmlUnitQuaternion'
    ], function(
        createGuid,
        DeveloperError,
        TimeInterval,
        defaultValue,
        DynamicProperty,
        DynamicPositionProperty,
        DynamicVertexPositionsProperty,
        CzmlUnitQuaternion) {
    "use strict";

    /**
     * DynamicObject instances are the primary data store for processed CZML data.
     * They are used primarily by the visualizers to create and maintain graphic
     * primitives that represent the DynamicObject's properties at a specific time.
     * @alias DynamicObject
     * @constructor
     *
     * @param {Object} [id] A unique identifier for this object.  If no id is provided, a GUID is generated.
     *
     * @see DynamicProperty
     * @see DynamicPositionProperty
     * @see DynamicVertexiPositionsProperty
     * @see DynamicObjectCollection
     * @see CompositeDynamicObjectCollection
     * @see DynamicBillboard
     * @see DynamicCone
     * @see DynamicLabel
     * @see DynamicPoint
     * @see DynamicPolygon
     * @see DynamicPolyline
     * @see DynamicPyramid
     */
    var DynamicObject = function(id) {
        this._cachedAvailabilityDate = undefined;
        this._cachedAvailabilityValue = undefined;

        /**
         * A unique id associated with this object.
         */
        this.id = id || createGuid();

        //Add standard CZML properties.  Even though they won't all be used
        //for each object, having the superset explicitly listed here will allow the
        //compiler to optimize this class.  It also allows us to document them.
        //Any changes to this list should coincide with changes to CzmlDefaults.updaters

        /**
         * The availability TimeInterval, if any, associated with this object.
         * If availability is undefined, it is assumed that this object's
         * other properties will return valid data for any provided time.
         * If availability exists, the objects other properties will only
         * provide valid data if queried within the given interval.
         * @type TimeInterval
         */
        this.availability = undefined;

        /**
         * Gets or sets the position.
         * @type DynamicPositionProperty
         */
        this.position = undefined;

        /**
         * Gets or sets the orientation.
         * @type DynamicProperty
         */
        this.orientation = undefined;

        /**
         * Gets or sets the billboard.
         * @type DynamicBillboard
         */
        this.billboard = undefined;

        /**
         * Gets or sets the cone.
         * @type DynamicCone
         */
        this.cone = undefined;

        /**
         * Gets or sets the label.
         * @type DynamicLabel
         */
        this.label = undefined;

        /**
         * Gets or sets the path.
         * @type DynamicPath
         */
        this.path = undefined;

        /**
         * Gets or sets the point graphic.
         * @type DynamicPoint
         */
        this.point = undefined;

        /**
         * Gets or sets the polygon.
         * @type DynamicPolygon
         */
        this.polygon = undefined;

        /**
         * Gets or sets the polyline.
         * @type DynamicPolyline
         */
        this.polyline = undefined;

        /**
         * Gets or sets the pyramid.
         * @type DynamicPyramid
         */
        this.pyramid = undefined;

        /**
         * Gets or sets the vertex positions.
         * @type DynamicVertexPositionsProperty
         */
        this.vertexPositions = undefined;
    };

    /**
     * Given a time, returns true if this object should have data during that time.
     * @param {JulianDate} time The time to check availability for.
     * @exception {DeveloperError} time is required.
     * @returns true if the object should have data during the provided time, false otherwise.
     */
    DynamicObject.prototype.isAvailable = function(time) {
        if (typeof time === 'undefined') {
            throw new DeveloperError('time is required.');
        }
        if (typeof this.availability === 'undefined') {
            return true;
        }
        if (this._cachedAvailabilityDate === time) {
            return this._cachedAvailabilityValue;
        }
        this._cachedAvailabilityDate = time;
        return this._cachedAvailabilityValue = this.availability.contains(time);
    };

    /**
     * Processes a single CZML packet and merges its data into the provided DynamicObject's position
     * property. This method is not normally called directly, but is part of the array of CZML processing
     * functions that is passed into the DynamicObjectCollection constructor.
     *
     * @param {DynamicObject} dynamicObject The DynamicObject which will contain the position data.
     * @param {Object} packet The CZML packet to process.
     * @returns {Boolean} true if the property was newly created while processing the packet, false otherwise.
     *
     * @see DynamicPositionProperty
     * @see DynamicObjectCollection
     * @see CzmlDefaults#updaters
     */
    DynamicObject.processCzmlPacketPosition = function(dynamicObject, packet) {
        var positionData = packet.position;
        if (typeof positionData === 'undefined') {
            return false;
        }

        var position = dynamicObject.position;
        var propertyCreated = typeof position === 'undefined';
        if (propertyCreated) {
            dynamicObject.position = position = new DynamicPositionProperty();
        }
        position.processCzmlIntervals(positionData);
        return propertyCreated;
    };

    /**
     * Processes a single CZML packet and merges its data into the provided DynamicObject's orientation
     * property. This method is not normally called directly, but is part of the array of CZML processing
     * functions that is passed into the DynamicObjectCollection constructor.
     *
     * @param {DynamicObject} dynamicObject The DynamicObject which will contain the orientation data.
     * @param {Object} packet The CZML packet to process.
     * @returns {Boolean} true if the property was newly created while processing the packet, false otherwise.
     *
     * @see DynamicProperty
     * @see DynamicObjectCollection
     * @see CzmlDefaults#updaters
     */
    DynamicObject.processCzmlPacketOrientation = function(dynamicObject, packet) {
        var orientationData = packet.orientation;
        if (typeof orientationData === 'undefined') {
            return false;
        }

        var orientation = dynamicObject.orientation;
        var propertyCreated = typeof orientation === 'undefined';
        if (propertyCreated) {
            dynamicObject.orientation = orientation = new DynamicProperty(CzmlUnitQuaternion);
        }
        orientation.processCzmlIntervals(orientationData);
        return propertyCreated;
    };

    /**
     * Processes a single CZML packet and merges its data into the provided DynamicObject's vertexPositions
     * property. This method is not normally called directly, but is part of the array of CZML processing
     * functions that is passed into the DynamicObjectCollection constructor.
     *
     * @param {DynamicObject} dynamicObject The DynamicObject which will contain the vertexPositions data.
     * @param {Object} packet The CZML packet to process.
     * @param {DynamicObjectCollection} dynamicObjectCollection The collection to use to resolve any CZML properly links.
     * @returns {Boolean} true if the property was newly created while processing the packet, false otherwise.
     *
     * @see DynamicProperty
     * @see DynamicObjectCollection
     * @see CzmlDefaults#updaters
     */
    DynamicObject.processCzmlPacketVertexPositions = function(dynamicObject, packet, dynamicObjectCollection) {
        var vertexPositionsData = packet.vertexPositions;
        if (typeof vertexPositionsData === 'undefined') {
            return false;
        }

        var vertexPositions = dynamicObject.vertexPositions;
        var propertyCreated = typeof dynamicObject.vertexPositions === 'undefined';
        if (propertyCreated) {
            dynamicObject.vertexPositions = vertexPositions = new DynamicVertexPositionsProperty();
        }
        vertexPositions.processCzmlIntervals(vertexPositionsData, undefined, dynamicObjectCollection);
        return propertyCreated;
    };

    /**
     * Processes a single CZML packet and merges its data into the provided DynamicObject's availability
     * property. This method is not normally called directly, but is part of the array of CZML processing
     * functions that is passed into the DynamicObjectCollection constructor.
     *
     * @param {DynamicObject} dynamicObject The DynamicObject which will contain the availability data.
     * @param {Object} packet The CZML packet to process.
     * @returns {Boolean} true if the property was newly created while processing the packet, false otherwise.
     *
     * @see DynamicProperty
     * @see DynamicObjectCollection
     * @see CzmlDefaults#updaters
     */
    DynamicObject.processCzmlPacketAvailability = function(dynamicObject, packet) {
        var availability = packet.availability;
        if (typeof availability === 'undefined') {
            return false;
        }

        var propertyCreated = false;
        var interval = TimeInterval.fromIso8601(availability);
        if (typeof interval !== 'undefined') {
            propertyCreated = typeof dynamicObject.availability === 'undefined';
            dynamicObject._setAvailability(interval);
        }
        return propertyCreated;
    };


    /**
     * Given two DynamicObjects, takes the position, orientation, vertexPositions and availability
     * properties from the second and assigns them to the first, assuming such properties did not
     * already exist. This method is not normally called directly, but is part of the array of CZML
     * processing functions that is passed into the CompositeDynamicObjectCollection constructor.
     *
     * @param {DynamicObject} targetObject The DynamicObject which will have properties merged onto it.
     * @param {DynamicObject} objectToMerge The DynamicObject containing properties to be merged.
     *
     * @see CzmlDefaults
     */
    DynamicObject.mergeProperties = function(targetObject, objectToMerge) {
<<<<<<< HEAD
        targetObject.position = targetObject.position || objectToMerge.position;
        targetObject.orientation = targetObject.orientation || objectToMerge.orientation;
        targetObject.vertexPositions = targetObject.vertexPositions || objectToMerge.vertexPositions;

        targetObject._setAvailability(targetObject.availability || objectToMerge.availability);
=======
        targetObject.position = defaultValue(targetObject.position, objectToMerge.position);
        targetObject.orientation = defaultValue(targetObject.orientation, objectToMerge.orientation);
        targetObject.vertexPositions = defaultValue(targetObject.vertexPositions, objectToMerge.vertexPositions);
        targetObject._setAvailability(defaultValue(targetObject.availability, objectToMerge.availability));
>>>>>>> cf6d0f04
    };

    /**
     * Given a DynamicObject, undefines the position, orientation, vertexPositions and availability
     * associated with it. This method is not normally called directly, but is part of the array of
     * CZML processing functions that is passed into the CompositeDynamicObjectCollection constructor.
     *
     * @param {DynamicObject} dynamicObject The DynamicObject to remove the billboard from.
     *
     * @see CzmlDefaults
     */
    DynamicObject.undefineProperties = function(dynamicObject) {
        dynamicObject.position = undefined;
        dynamicObject.orientation = undefined;
        dynamicObject.vertexPositions = undefined;
        dynamicObject._setAvailability(undefined);
    };

    DynamicObject.prototype._setAvailability = function(availability) {
        this.availability = availability;
        this._cachedAvailabilityDate = undefined;
        this._cachedAvailabilityValue = undefined;
    };

    return DynamicObject;
});<|MERGE_RESOLUTION|>--- conflicted
+++ resolved
@@ -278,18 +278,10 @@
      * @see CzmlDefaults
      */
     DynamicObject.mergeProperties = function(targetObject, objectToMerge) {
-<<<<<<< HEAD
-        targetObject.position = targetObject.position || objectToMerge.position;
-        targetObject.orientation = targetObject.orientation || objectToMerge.orientation;
-        targetObject.vertexPositions = targetObject.vertexPositions || objectToMerge.vertexPositions;
-
-        targetObject._setAvailability(targetObject.availability || objectToMerge.availability);
-=======
         targetObject.position = defaultValue(targetObject.position, objectToMerge.position);
         targetObject.orientation = defaultValue(targetObject.orientation, objectToMerge.orientation);
         targetObject.vertexPositions = defaultValue(targetObject.vertexPositions, objectToMerge.vertexPositions);
         targetObject._setAvailability(defaultValue(targetObject.availability, objectToMerge.availability));
->>>>>>> cf6d0f04
     };
 
     /**
