--- conflicted
+++ resolved
@@ -27,10 +27,7 @@
         '../../Scene/SingleTileImageryProvider',
         '../../Scene/PerformanceDisplay',
         '../../Scene/SkyBox',
-<<<<<<< HEAD
-=======
         '../../Scene/SkyAtmosphere',
->>>>>>> c232e191
         'dojo/text!./CesiumWidget.html'
     ], function (
         require,
@@ -60,10 +57,7 @@
         SingleTileImageryProvider,
         PerformanceDisplay,
         SkyBox,
-<<<<<<< HEAD
-=======
         SkyAtmosphere,
->>>>>>> c232e191
         template) {
     "use strict";
 
@@ -232,11 +226,8 @@
                 });
             }
 
-<<<<<<< HEAD
-=======
             scene.skyAtmosphere = new SkyAtmosphere(ellipsoid);
 
->>>>>>> c232e191
             var camera = scene.getCamera();
             camera.position = camera.position.multiplyByScalar(1.5);
 
