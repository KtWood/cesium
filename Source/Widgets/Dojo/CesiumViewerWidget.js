/*global define,console*/
define([
        'require',
        'dojo/_base/declare',
        'dojo/ready',
        'dojo/_base/lang',
        'dojo/_base/event',
        'dojo/dom-style',
        'dojo/on',
        'dijit/_WidgetBase',
        'dijit/_TemplatedMixin',
        'dijit/_WidgetsInTemplateMixin',
        'dijit/form/Button',
        'dijit/form/ToggleButton',
        'dijit/form/DropDownButton',
        'dijit/TooltipDialog',
        './TimelineWidget',
        '../../Core/defaultValue',
        '../../Core/loadJson',
        '../../Core/BoundingRectangle',
        '../../Core/Clock',
        '../../Core/ClockStep',
        '../../Core/ClockRange',
        '../../Core/Extent',
        '../../Core/AnimationController',
        '../../Core/Ellipsoid',
        '../../Core/Iso8601',
        '../../Core/Fullscreen',
        '../../Core/computeSunPosition',
        '../../Core/EventHandler',
        '../../Core/FeatureDetection',
        '../../Core/MouseEventType',
        '../../Core/Cartesian2',
        '../../Core/Cartesian3',
        '../../Core/JulianDate',
        '../../Core/DefaultProxy',
        '../../Core/Transforms',
        '../../Core/requestAnimationFrame',
        '../../Core/Color',
        '../../Core/Matrix4',
        '../../Core/Math',
        '../../Scene/PerspectiveFrustum',
        '../../Scene/Material',
        '../../Scene/Scene',
        '../../Scene/CentralBody',
        '../../Scene/WebMapServiceImageryProvider',
        '../../Scene/TileMapServiceTerrainProvider',
        '../../Scene/BingMapsStyle',
        '../../Scene/SceneTransitioner',
        '../../Scene/SingleTileImageryProvider',
        '../../Scene/PerformanceDisplay',
        '../../Scene/SceneMode',
        '../../Scene/SkyBox',
        '../../Scene/SkyAtmosphere',
        '../../DynamicScene/processCzml',
        '../../DynamicScene/DynamicObjectView',
        '../../DynamicScene/DynamicObjectCollection',
        '../../DynamicScene/VisualizerCollection',
        'dojo/text!./CesiumViewerWidget.html'
    ], function (
        require,
        declare,
        ready,
        lang,
        event,
        domStyle,
        on,
        _WidgetBase,
        _TemplatedMixin,
        _WidgetsInTemplateMixin,
        Button,
        ToggleButton,
        DropDownButton,
        TooltipDialog,
        TimelineWidget,
        defaultValue,
        loadJson,
        BoundingRectangle,
        Clock,
        ClockStep,
        ClockRange,
        Extent,
        AnimationController,
        Ellipsoid,
        Iso8601,
        Fullscreen,
        computeSunPosition,
        EventHandler,
        FeatureDetection,
        MouseEventType,
        Cartesian2,
        Cartesian3,
        JulianDate,
        DefaultProxy,
        Transforms,
        requestAnimationFrame,
        Color,
        Matrix4,
        CesiumMath,
        PerspectiveFrustum,
        Material,
        Scene,
        CentralBody,
        WebMapServiceImageryProvider,
        TileMapServiceTerrainProvider,
        BingMapsStyle,
        SceneTransitioner,
        SingleTileImageryProvider,
        PerformanceDisplay,
        SceneMode,
        SkyBox,
        SkyAtmosphere,
        processCzml,
        DynamicObjectView,
        DynamicObjectCollection,
        VisualizerCollection,
        template) {
    "use strict";

    /**
     * This Dojo widget wraps the full functionality of Cesium Viewer.
     *
     * @class CesiumViewerWidget
     * @param {Object} options - A list of options to pre-configure the widget.  Names matching member fields/functions will override the default values.
     */
    return declare('Cesium.CesiumViewerWidget', [_WidgetBase, _TemplatedMixin, _WidgetsInTemplateMixin],
    /** @lends CesiumViewerWidget */
    {
        // for Dojo use only
        templateString : template,

        /**
         * Enable streaming Imagery.  This is read-only after construction.
         *
         * @type {Boolean}
         * @memberof CesiumViewerWidget.prototype
         * @default true
         * @see CesiumViewerWidget#enableStreamingImagery
         */
        useStreamingImagery : true,
        /**
         * The map style for streaming imagery.  This is read-only after construction.
         *
         * @type {BingMapsStyle}
         * @memberof CesiumViewerWidget.prototype
         * @default {@link BingMapsStyle.AERIAL}
         * @see CesiumViewerWidget#setStreamingImageryMapStyle
         */
        mapStyle : BingMapsStyle.AERIAL,
        /**
         * The URL for a daytime image on the globe.
         *
         * @type {String}
         * @memberof CesiumViewerWidget.prototype
         */
        dayImageUrl : undefined,
        /**
         * Determines if a sky box with stars is drawn around the globe.  This is read-only after construction.
         *
         * @type {Boolean}
         * @memberof CesiumViewerWidget.prototype
         * @default true
         * @see SkyBox
         */
        showSkyBox : true,
        /**
         * An object containing settings supplied by the end user, typically from the query string
         * of the URL of the page with the widget.
         *
         * @type {Object}
         * @memberof CesiumViewerWidget.prototype
         * @example
         * var ioQuery = require('dojo/io-query');
         * var endUserOptions = {};
         * if (window.location.search) {
         *     endUserOptions = ioQuery.queryToObject(window.location.search.substring(1));
         * }
         *
         * @example
         * var endUserOptions = {
         *     'source' : 'file.czml', // The relative URL of the CZML file to load at startup.
         *     'lookAt' : '123abc',    // The CZML ID of the object to track at startup.
         *     'stats'  : 1,           // Enable the FPS performance display.
         *     'debug'  : 1,           // Full WebGL error reporting at substantial performance cost.
         * };
         */
        endUserOptions : {},
        /**
         * Check for WebGL errors after every WebGL API call.  Enabling this debugging feature
         * comes at a substantial performance cost, halting and restarting the graphics
         * pipeline hundreds of times per frame.  But it can uncover problems that are otherwise
         * very difficult to diagnose.
         * This property is read-only after construction.
         *
         * @type {Boolean}
         * @memberof CesiumViewerWidget.prototype
         * @default false
         */
        enableWebGLDebugging: false,
        /**
         * Allow the user to drag-and-drop CZML files into this widget.
         * This is read-only after construction.
         *
         * @type {Boolean}
         * @memberof CesiumViewerWidget.prototype
         * @default false
         */
        enableDragDrop: false,
        /**
         * Register this widget's resize handler to get called every time the browser window
         * resize event fires.  This is read-only after construction.  Generally this should
         * be true for full-screen widgets, and true for
         * fluid layouts where the widget is likely to change size at the same time as the
         * window.  The exception is, if you use a Dojo layout where this widget exists inside
         * a Dojo ContentPane or similar, you should set this to false, because Dojo will perform
         * its own layout calculations and call this widget's resize handler automatically.
         * This can also be false for a fixed-size widget.
         *
         * If unsure, test the widget with this set to false, and if window resizes cause the
         * globe to stretch, change this to true.
         *
         * @type {Boolean}
         * @memberof CesiumViewerWidget.prototype
         * @default true
         * @see CesiumViewerWidget#resize
         */
        resizeWidgetOnWindowResize: true,
        /**
         * The HTML element to place into fullscreen mode when the corresponding
         * button is pressed.  If undefined, only the widget itself will
         * go into fullscreen mode.  By specifying another container, such
         * as document.body, this property allows an application to retain
         * any overlaid or surrounding elements when in fullscreen.
         *
         * @type {Object}
         * @memberof CesiumViewerWidget.prototype
         * @default undefined
         */
        fullscreenElement : undefined,

        // for Dojo use only
        constructor : function() {
            this.ellipsoid = Ellipsoid.WGS84;
        },

        /**
         * This function will get a callback in the event of setup failure, likely indicating
         * a problem with WebGL support or the availability of a GL context.
         *
         * @function
         * @memberof CesiumViewerWidget.prototype
         * @param {Object} widget - A reference to this widget
         * @param {Object} error - The exception that was thrown during setup
         */
        onSetupError : function(widget, error) {
            console.error(error);
        },

        /**
         * This function must be called when the widget changes size.  It updates the canvas
         * size, camera aspect ratio, and viewport size.
         *
         * @function
         * @memberof CesiumViewerWidget.prototype
         * @see CesiumViewerWidget#resizeWidgetOnWindowResize
         */
        resize : function() {
            var width = this.canvas.clientWidth, height = this.canvas.clientHeight;

            if (typeof this.scene === 'undefined' || (this.canvas.width === width && this.canvas.height === height)) {
                return;
            }

            this.canvas.width = width;
            this.canvas.height = height;

            var frustum = this.scene.getCamera().frustum;
            if (typeof frustum.aspectRatio !== 'undefined') {
                frustum.aspectRatio = width / height;
            } else {
                frustum.top = frustum.right * (height / width);
                frustum.bottom = -frustum.top;
            }
        },

        /**
         * Have the camera track a particular object based on the result of a pick.
         *
         * @function
         * @memberof CesiumViewerWidget.prototype
         * @param {Object} selectedObject - The object to track, or <code>undefined</code> to stop tracking.
         */
        centerCameraOnPick : function(selectedObject) {
            this.centerCameraOnObject(typeof selectedObject !== 'undefined' ? selectedObject.dynamicObject : undefined);
        },

        _viewFromTo : undefined,

        /**
         * Have the camera track a particular object.
         *
         * @function
         * @memberof CesiumViewerWidget.prototype
         * @param {Object} selectedObject - The object to track, or <code>undefined</code> to stop tracking.
         */
        centerCameraOnObject : function(selectedObject) {
            if (typeof selectedObject !== 'undefined' && typeof selectedObject.position !== 'undefined') {
                var viewFromTo = this._viewFromTo;
                if (typeof viewFromTo === 'undefined') {
                    this._viewFromTo = viewFromTo = new DynamicObjectView(selectedObject, this.scene, this.ellipsoid);
                } else {
                    viewFromTo.dynamicObject = selectedObject;
                }
            } else {
                this._viewFromTo = undefined;

                var scene = this.scene;
                var mode = scene.mode;
                var camera = scene.getCamera();
                var controllers = camera.getControllers();
                if (mode === SceneMode.SCENE2D) {
                    controllers.removeAll();
                    controllers.add2D(scene.scene2D.projection);
                } else if (mode === SceneMode.SCENE3D) {
                    //For now just rename at the last location
                    //camera will stay in spindle/rotate mode.
                } else if (mode === SceneMode.COLUMBUS_VIEW) {
                    controllers.removeAll();
                    controllers.addColumbusView();
                }
            }
        },

        /**
         * Override this function to be notified when an object is selected (left-click).
         *
         * @function
         * @memberof CesiumViewerWidget.prototype
         * @param {Object} selectedObject - The object that was selected, or <code>undefined</code> to de-select.
         */
        onObjectSelected : undefined,
        /**
         * Override this function to be notified when an object is right-clicked.
         *
         * @function
         * @memberof CesiumViewerWidget.prototype
         * @param {Object} selectedObject - The object that was selected, or <code>undefined</code> to de-select.
         */
        onObjectRightClickSelected : undefined,
        /**
         * Override this function to be notified when an object is left-double-clicked.
         *
         * @function
         * @memberof CesiumViewerWidget.prototype
         * @param {Object} selectedObject - The object that was selected, or <code>undefined</code> to de-select.
         */
        onObjectLeftDoubleClickSelected : undefined,
        /**
         * Override this function to be notified when an object hovered by the mouse.
         *
         * @function
         * @memberof CesiumViewerWidget.prototype
         * @param {Object} selectedObject - The object that was hovered, or <code>undefined</code> if the mouse moved off.
         */
        onObjectMousedOver : undefined,
        /**
         * Override this function to be notified when the left mouse button is pressed down.
         *
         * @function
         * @memberof CesiumViewerWidget.prototype
         * @param {Object} The object with the position of the mouse.
         */
        onLeftMouseDown : undefined,
        /**
         * Override this function to be notified when the left mouse button is released.
         *
         * @function
         * @memberof CesiumViewerWidget.prototype
         * @param {Object} The object with the position of the mouse.
         */
        onLeftMouseUp : undefined,
        /**
         * Override this function to be notified when the right mouse button is pressed down.
         *
         * @function
         * @memberof CesiumViewerWidget.prototype
         * @param {Object} The object with the position of the mouse.
         */
        onRightMouseDown : undefined,
        /**
         * Override this function to be notified when the right mouse button is released.
         *
         * @function
         * @memberof CesiumViewerWidget.prototype
         * @param {Object} The object with the position of the mouse.
         */
        onRightMouseUp : undefined,
        /**
         * Override this function to be notified when the left mouse button is dragged.
         *
         * @function
         * @memberof CesiumViewerWidget.prototype
         * @param {Object} The object with the start and end position of the mouse.
         */
        onLeftDrag : undefined,
        /**
         * Override this function to be notified when the right mouse button is dragged or mouse wheel is zoomed.
         *
         * @function
         * @memberof CesiumViewerWidget.prototype
         * @param {Object} The object with the start and end position of the mouse.
         */
        onZoom : undefined,

        _camera3D : undefined,

        _handleLeftClick : function(e) {
            if (typeof this.onObjectSelected !== 'undefined') {
                // Fire the selection event, regardless if it's a duplicate,
                // because the client may want to react to re-selection in some way.
                this.selectedObject = this.scene.pick(e.position);
                this.onObjectSelected(this.selectedObject);
            }
        },

        _handleRightClick : function(e) {
            if (typeof this.onObjectRightClickSelected !== 'undefined') {
                // Fire the selection event, regardless if it's a duplicate,
                // because the client may want to react to re-selection in some way.
                this.selectedObject = this.scene.pick(e.position);
                this.onObjectRightClickSelected(this.selectedObject);
            }
        },

        _handleLeftDoubleClick : function(e) {
            if (typeof this.onObjectLeftDoubleClickSelected !== 'undefined') {
                // Fire the selection event, regardless if it's a duplicate,
                // because the client may want to react to re-selection in some way.
                this.selectedObject = this.scene.pick(e.position);
                this.onObjectLeftDoubleClickSelected(this.selectedObject);
            }
        },

        _handleMouseMove : function(movement) {
            if (typeof this.onObjectMousedOver !== 'undefined') {
                // Don't fire multiple times for the same object as the mouse travels around the screen.
                var mousedOverObject = this.scene.pick(movement.endPosition);
                if (this.mousedOverObject !== mousedOverObject) {
                    this.mousedOverObject = mousedOverObject;
                    this.onObjectMousedOver(mousedOverObject);
                }
            }
            if (typeof this.leftDown !== 'undefined' && this.leftDown && typeof this.onLeftDrag !== 'undefined') {
                this.onLeftDrag(movement);
            } else if (typeof this.rightDown !== 'undefined' && this.rightDown && typeof this.onZoom !== 'undefined') {
                this.onZoom(movement);
            }
        },

        _handleRightDown : function(e) {
            this.rightDown = true;
            if (typeof this.onRightMouseDown !== 'undefined') {
                this.onRightMouseDown(e);
            }
        },

        _handleRightUp : function(e) {
            this.rightDown = false;
            if (typeof this.onRightMouseUp !== 'undefined') {
                this.onRightMouseUp(e);
            }
        },

        _handleLeftDown : function(e) {
            this.leftDown = true;
            if (typeof this.onLeftMouseDown !== 'undefined') {
                this.onLeftMouseDown(e);
            }
        },

        _handleLeftUp : function(e) {
            this.leftDown = false;
            if (typeof this.onLeftMouseUp !== 'undefined') {
                this.onLeftMouseUp(e);
            }
        },

        _handleWheel : function(e) {
            if (typeof this.onZoom !== 'undefined') {
                this.onZoom(e);
            }
        },

        _updateSpeedIndicator : function() {
            if (this.animationController.isAnimating()) {
                this.speedIndicator.innerHTML = this.clock.multiplier + 'x realtime';
            } else {
                this.speedIndicator.innerHTML = this.clock.multiplier + 'x realtime (paused)';
            }
        },

        /**
         * Apply the animation settings from a CZML buffer.
         * @function
         * @memberof CesiumViewerWidget.prototype
         */
        setTimeFromBuffer : function() {
            var clock = this.clock;

            this.animReverse.set('checked', false);
            this.animPause.set('checked', true);
            this.animPlay.set('checked', false);

            var availability = this.dynamicObjectCollection.computeAvailability();
            if (availability.start.equals(Iso8601.MINIMUM_VALUE)) {
                clock.startTime = new JulianDate();
                clock.stopTime = clock.startTime.addDays(1);
                clock.clockRange = ClockRange.UNBOUNDED;
            } else {
                clock.startTime = availability.start;
                clock.stopTime = availability.stop;
                clock.clockRange = ClockRange.LOOP;
            }

            clock.multiplier = 60;
            clock.currentTime = clock.startTime;
            this.timelineControl.zoomTo(clock.startTime, clock.stopTime);
        },

        /**
         * Removes all CZML data from the viewer.
         *
         * @function
         * @memberof CesiumViewerWidget.prototype
         */
        removeAllCzml : function() {
            this.centerCameraOnObject(undefined);
            //CZML_TODO visualizers.removeAllPrimitives(); is not really needed here, but right now visualizers
            //cache data indefinitely and removeAll is the only way to get rid of it.
            //while there are no visual differences, removeAll cleans the cache and improves performance
            this.visualizers.removeAllPrimitives();
            this.dynamicObjectCollection.clear();
        },

        /**
         * Add CZML data to the viewer.
         *
         * @function
         * @memberof CesiumViewerWidget.prototype
         * @param {CZML} czml - The CZML (as objects) to be processed and added to the viewer.
         * @param {string} source - The filename or URI that was the source of the CZML collection.
         * @param {string} lookAt - Optional.  The ID of the object to center the camera on.
         * @see CesiumViewerWidget#loadCzml
         */
        addCzml : function(czml, source, lookAt) {
            processCzml(czml, this.dynamicObjectCollection, source);
            this.setTimeFromBuffer();
            if (typeof lookAt !== 'undefined') {
                var lookAtObject = this.dynamicObjectCollection.getObject(lookAt);
                this.centerCameraOnObject(lookAtObject);
            }
        },

        /**
         * Asynchronously load and add CZML data to the viewer.
         *
         * @function
         * @memberof CesiumViewerWidget.prototype
         * @param {string} source - The URI to load the CZML from.
         * @param {string} lookAt - Optional.  The ID of the object to center the camera on.
         * @see CesiumViewerWidget#addCzml
         */
        loadCzml : function(source, lookAt) {
            var widget = this;
            loadJson(source).then(function(czml) {
                widget.addCzml(czml, source, lookAt);
            },
            function(error) {
                console.error(error);
                window.alert(error);
            });
        },

        /**
         * This function is called when files are dropped on the widget, if drag-and-drop is enabled.
         *
         * @function
         * @memberof CesiumViewerWidget.prototype
         * @param {Object} event - The drag-and-drop event containing the dropped file(s).
         */
        handleDrop : function(event) {
            event.stopPropagation(); // Stops some browsers from redirecting.
            event.preventDefault();

            var files = event.dataTransfer.files;
            var f = files[0];
            var reader = new FileReader();
            var widget = this;
            widget.removeAllCzml();
            reader.onload = function(evt) {
                widget.addCzml(JSON.parse(evt.target.result), f.name);
            };
            reader.readAsText(f);
        },

        _started : false,

        /**
         * Call this after placing the widget in the DOM, to initialize the WebGL context,
         * wire up event callbacks, begin requesting CZML, imagery, etc.
         *
         * @function
         * @memberof CesiumViewerWidget.prototype
         * @see CesiumViewerWidget#autoStartRenderLoop
         */
        startup : function() {
            if (this._started) {
                return;
            }

            var canvas = this.canvas, ellipsoid = this.ellipsoid, scene, widget = this;

            try {
                scene = this.scene = new Scene(canvas);
            } catch (ex) {
                if (typeof this.onSetupError !== 'undefined') {
                    this.onSetupError(this, ex);
                }
                return;
            }
            this._started = true;

            this.resize();

            on(canvas, 'contextmenu', event.stop);
            on(canvas, 'selectstart', event.stop);

            if (typeof widget.endUserOptions.debug !== 'undefined' && widget.endUserOptions.debug) {
                this.enableWebGLDebugging = true;
            }

            var context = scene.getContext();
            if (this.enableWebGLDebugging) {
                context.setValidateShaderProgram(true);
                context.setValidateFramebuffer(true);
                context.setLogShaderCompilation(true);
                context.setThrowOnWebGLError(true);
            }

            var imageryUrl = '../../Assets/Textures/';
            this.dayImageUrl = defaultValue(this.dayImageUrl, require.toUrl(imageryUrl + 'NE2_50M_SR_W_2048.jpg'));

            var centralBody = this.centralBody = new CentralBody(ellipsoid);

            // This logo is replicated by the imagery selector button, so it's hidden here.
            centralBody.logoOffset = new Cartesian2(-100, -100);

            this._configureCentralBodyImagery();

            scene.getPrimitives().setCentralBody(centralBody);

            if (this.showSkyBox) {
                scene.skyBox = new SkyBox({
                    positiveX: require.toUrl(imageryUrl + 'SkyBox/tycho8_px_80.jpg'),
                    negativeX: require.toUrl(imageryUrl + 'SkyBox/tycho8_mx_80.jpg'),
                    positiveY: require.toUrl(imageryUrl + 'SkyBox/tycho8_py_80.jpg'),
                    negativeY: require.toUrl(imageryUrl + 'SkyBox/tycho8_my_80.jpg'),
                    positiveZ: require.toUrl(imageryUrl + 'SkyBox/tycho8_pz_80.jpg'),
                    negativeZ: require.toUrl(imageryUrl + 'SkyBox/tycho8_mz_80.jpg')
                });
            }

            scene.skyAtmosphere = new SkyAtmosphere(ellipsoid);

            var camera = scene.getCamera();
            camera.position = camera.position.multiplyByScalar(1.5);

            this.centralBodyCameraController = camera.getControllers().addCentralBody();

            var handler = new EventHandler(canvas);
            handler.setMouseAction(lang.hitch(this, '_handleLeftClick'), MouseEventType.LEFT_CLICK);
            handler.setMouseAction(lang.hitch(this, '_handleRightClick'), MouseEventType.RIGHT_CLICK);
            handler.setMouseAction(lang.hitch(this, '_handleLeftDoubleClick'), MouseEventType.LEFT_DOUBLE_CLICK);
            handler.setMouseAction(lang.hitch(this, '_handleMouseMove'), MouseEventType.MOVE);
            handler.setMouseAction(lang.hitch(this, '_handleLeftDown'), MouseEventType.LEFT_DOWN);
            handler.setMouseAction(lang.hitch(this, '_handleLeftUp'), MouseEventType.LEFT_UP);
            handler.setMouseAction(lang.hitch(this, '_handleWheel'), MouseEventType.WHEEL);
            handler.setMouseAction(lang.hitch(this, '_handleRightDown'), MouseEventType.RIGHT_DOWN);
            handler.setMouseAction(lang.hitch(this, '_handleRightUp'), MouseEventType.RIGHT_UP);

            //////////////////////////////////////////////////////////////////////////////////////////////////

            if (typeof this.highlightColor === 'undefined') {
                this.highlightColor = new Color(0.0, 1.0, 0.0);
            }

            if (typeof this.highlightMaterial === 'undefined') {
                this.highlightMaterial = Material.fromType(scene.getContext(), Material.ColorType);
                this.highlightMaterial.uniforms.color = this.highlightColor;
            }

            if (typeof this.onObjectLeftDoubleClickSelected === 'undefined') {
                this.onObjectLeftDoubleClickSelected = function(selectedObject) {
                    if (typeof selectedObject !== 'undefined' && typeof selectedObject.dynamicObject !== 'undefined') {
                        this.centerCameraOnPick(selectedObject);
                    }
                };
            }

            if (this.enableDragDrop) {
                var dropBox = this.cesiumNode;
                on(dropBox, 'drop', lang.hitch(widget, 'handleDrop'));
                on(dropBox, 'dragenter', event.stop);
                on(dropBox, 'dragover', event.stop);
                on(dropBox, 'dragexit', event.stop);
            }

            var currentTime = new JulianDate();
            if (typeof this.animationController === 'undefined') {
                if (typeof this.clock === 'undefined') {
                    this.clock = new Clock({
                        startTime : currentTime.addDays(-0.5),
                        stopTime : currentTime.addDays(0.5),
                        currentTime : currentTime,
                        clockStep : ClockStep.SYSTEM_CLOCK_DEPENDENT,
                        multiplier : 1
                    });
                }
                this.animationController = new AnimationController(this.clock);
            } else {
                this.clock = this.animationController.clock;
            }

            var animationController = this.animationController;
            var dynamicObjectCollection = this.dynamicObjectCollection = new DynamicObjectCollection();
            var clock = this.clock;
            var transitioner = this.sceneTransitioner = new SceneTransitioner(scene);
            this.visualizers = VisualizerCollection.createCzmlStandardCollection(scene, dynamicObjectCollection);

            if (typeof widget.endUserOptions.source !== 'undefined') {
                if (typeof widget.endUserOptions.lookAt !== 'undefined') {
                    widget.loadCzml(widget.endUserOptions.source, widget.endUserOptions.lookAt);
                } else {
                    widget.loadCzml(widget.endUserOptions.source);
                }
            }

            if (typeof widget.endUserOptions.stats !== 'undefined' && widget.endUserOptions.stats) {
                widget.enableStatistics(true);
            }

            this._lastTimeLabelClock = clock.currentTime;
            this._lastTimeLabelDate = Date.now();
            this.timeLabelElement = this.timeLabel.containerNode;
            this.timeLabelElement.innerHTML = clock.currentTime.toDate().toUTCString();

            var animReverse = this.animReverse;
            var animPause = this.animPause;
            var animPlay = this.animPlay;

            on(this.animReset, 'Click', function() {
                animationController.reset();
                animReverse.set('checked', false);
                animPause.set('checked', true);
                animPlay.set('checked', false);
            });

            function onAnimPause() {
                animationController.pause();
                animReverse.set('checked', false);
                animPause.set('checked', true);
                animPlay.set('checked', false);
            }

            on(animPause, 'Click', onAnimPause);

            on(animReverse, 'Click', function() {
                animationController.playReverse();
                animReverse.set('checked', true);
                animPause.set('checked', false);
                animPlay.set('checked', false);
            });

            on(animPlay, 'Click', function() {
                animationController.play();
                animReverse.set('checked', false);
                animPause.set('checked', false);
                animPlay.set('checked', true);
            });

            on(widget.animSlow, 'Click', function() {
                animationController.slower();
            });

            on(widget.animFast, 'Click', function() {
                animationController.faster();
            });

            function onTimelineScrub(e) {
                widget.clock.currentTime = e.timeJulian;
                onAnimPause();
            }

            var timelineWidget = widget.timelineWidget;
            timelineWidget.clock = widget.clock;
            timelineWidget.setupCallback = function(t) {
                widget.timelineControl = t;
                t.addEventListener('settime', onTimelineScrub, false);
                t.zoomTo(clock.startTime, clock.stopTime);
            };
            timelineWidget.setupTimeline();

            var viewHomeButton = widget.viewHomeButton;
            var view2D = widget.view2D;
            var view3D = widget.view3D;
            var viewColumbus = widget.viewColumbus;
            var viewFullscreen = widget.viewFullscreen;

            view2D.set('checked', false);
            view3D.set('checked', true);
            viewColumbus.set('checked', false);

            if (Fullscreen.isFullscreenEnabled()) {
                on(document, Fullscreen.getFullscreenChangeEventName(), function() {
                    widget.resize();
                });

                on(viewFullscreen, 'Click', function() {
                    if (Fullscreen.isFullscreen()) {
                        Fullscreen.exitFullscreen();
                    } else {
                        Fullscreen.requestFullscreen(defaultValue(widget.fullscreenElement, widget.cesiumNode));
                    }
                });
            } else {
                domStyle.set(viewFullscreen.domNode, 'display', 'none');
            }

            on(viewHomeButton, 'Click', function() {
                widget.viewHome();
            });
            on(view2D, 'Click', function() {
                view2D.set('checked', true);
                view3D.set('checked', false);
                viewColumbus.set('checked', false);
                transitioner.morphTo2D();
            });
            on(view3D, 'Click', function() {
                view2D.set('checked', false);
                view3D.set('checked', true);
                viewColumbus.set('checked', false);
                transitioner.morphTo3D();
            });
            on(viewColumbus, 'Click', function() {
                view2D.set('checked', false);
                view3D.set('checked', false);
                viewColumbus.set('checked', true);
                transitioner.morphToColumbusView();
            });

            var imagery = widget.imagery;
            var imageryAerial = widget.imageryAerial;
            var imageryAerialWithLabels = widget.imageryAerialWithLabels;
            var imageryRoad = widget.imageryRoad;
            var imagerySingleTile = widget.imagerySingleTile;
            var imageryOptions = [imageryAerial, imageryAerialWithLabels, imageryRoad, imagerySingleTile];
            var bingHtml = imagery.containerNode.innerHTML;

            imagery.startup();

            function createImageryClickFunction(control, style) {
                return function() {
                    if (style) {
                        widget.setStreamingImageryMapStyle(style);
                        imagery.containerNode.innerHTML = bingHtml;
                    } else {
                        widget.enableStreamingImagery(false);
                        imagery.containerNode.innerHTML = 'Imagery';
                    }

                    imageryOptions.forEach(function(o) {
                        o.set('checked', o === control);
                    });
                };
            }

            on(imageryAerial, 'Click', createImageryClickFunction(imageryAerial, BingMapsStyle.AERIAL));
            on(imageryAerialWithLabels, 'Click', createImageryClickFunction(imageryAerialWithLabels, BingMapsStyle.AERIAL_WITH_LABELS));
            on(imageryRoad, 'Click', createImageryClickFunction(imageryRoad, BingMapsStyle.ROAD));
            on(imagerySingleTile, 'Click', createImageryClickFunction(imagerySingleTile, undefined));

            //////////////////////////////////////////////////////////////////////////////////////////////////

            if (widget.resizeWidgetOnWindowResize) {
                on(window, 'resize', function() {
                    widget.resize();
                });
            }

            this._camera3D = this.scene.getCamera().clone();

            if (this.autoStartRenderLoop) {
                this.startRenderLoop();
            }
        },

        /**
         * Reset the camera to the home view for the current scene mode.
         * @function
         * @memberof CesiumViewerWidget.prototype
         */
        viewHome : function() {
            this._viewFromTo = undefined;

            var scene = this.scene;
            var mode = scene.mode;
            var camera = scene.getCamera();
            var controllers = camera.getControllers();
            controllers.removeAll();

            if (mode === SceneMode.SCENE2D) {
                controllers.add2D(scene.scene2D.projection);
                scene.viewExtent(Extent.MAX_VALUE);
            } else if (mode === SceneMode.SCENE3D) {
                this.centralBodyCameraController = controllers.addCentralBody();
                var camera3D = this._camera3D;
                camera3D.position.clone(camera.position);
                camera3D.direction.clone(camera.direction);
                camera3D.up.clone(camera.up);
                camera3D.right.clone(camera.right);
                camera3D.transform.clone(camera.transform);
                camera3D.frustum.clone(camera.frustum);
            } else if (mode === SceneMode.COLUMBUS_VIEW) {
                var transform = new Matrix4(0.0, 0.0, 1.0, 0.0,
                                            1.0, 0.0, 0.0, 0.0,
                                            0.0, 1.0, 0.0, 0.0,
                                            0.0, 0.0, 0.0, 1.0);

                var maxRadii = Ellipsoid.WGS84.getMaximumRadius();
                var position = new Cartesian3(0.0, -1.0, 1.0).normalize().multiplyByScalar(5.0 * maxRadii);
                var direction = Cartesian3.ZERO.subtract(position).normalize();
                var right = direction.cross(Cartesian3.UNIT_Z).normalize();
                var up = right.cross(direction);

                var frustum = new PerspectiveFrustum();
                frustum.fovy = CesiumMath.toRadians(60.0);
                frustum.aspectRatio = this.canvas.clientWidth / this.canvas.clientHeight;

                camera.position = position;
                camera.direction = direction;
                camera.up = up;
                camera.frustum = frustum;
                camera.transform = transform;

                controllers.addColumbusView();
            }
        },

        /**
         * Enable or disable the FPS (Frames Per Second) perfomance display.
         *
         * @function
         * @memberof CesiumViewerWidget.prototype
         * @param {Boolean} showStatistics - <code>true</code> to enable it.
         */
        enableStatistics : function(showStatistics) {
            if (typeof this._performanceDisplay === 'undefined' && showStatistics) {
                this._performanceDisplay = new PerformanceDisplay();
                this.scene.getPrimitives().add(this._performanceDisplay);
            } else if (typeof this._performanceDisplay !== 'undefined' && !showStatistics) {
                this.scene.getPrimitives().remove(this._performanceDisplay);
                this._performanceDisplay = undefined;
            }
        },

        /**
         * Enable or disable the "sky atmosphere" effect, which displays the limb
         * of the Earth (seen from space) or blue sky (seen from inside the atmosphere).
         *
         * @function
         * @memberof CesiumViewerWidget.prototype
         * @param {Boolean} show - <code>true</code> to enable the effect.
         */
        showSkyAtmosphere : function(show) {
            this.scene.skyAtmosphere.show = show;
        },

        /**
         * Enable or disable streaming imagery, and update the globe.
         *
         * @function
         * @memberof CesiumViewerWidget.prototype
         * @param {Boolean} value - <code>true</code> to enable streaming imagery.
         * @see CesiumViewerWidget#useStreamingImagery
         */
        enableStreamingImagery : function(value) {
            this.useStreamingImagery = value;
            this._configureCentralBodyImagery();
        },

        /**
         * Change the streaming imagery type, and update the globe.
         *
         * @function
         * @memberof CesiumViewerWidget.prototype
         * @param {BingMapsStyle} value - the new map style to use.
         * @see CesiumViewerWidget#mapStyle
         */
        setStreamingImageryMapStyle : function(value) {
            if (!this.useStreamingImagery || this.mapStyle !== value) {
                this.useStreamingImagery = true;
                this.mapStyle = value;
                this._configureCentralBodyImagery();
            }
        },

        /**
         * Set the positional offset of the logo of the streaming imagery provider.
         *
         * @function
         * @memberof CesiumViewerWidget.prototype
         * @param {Integer} logoOffsetX - The horizontal offset in screen space
         * @param {Integer} logoOffsetY - The vertical offset in screen space
         */
        setLogoOffset : function(logoOffsetX, logoOffsetY) {
            var logoOffset = this.centralBody.logoOffset;
            if ((logoOffsetX !== logoOffset.x) || (logoOffsetY !== logoOffset.y)) {
                this.centralBody.logoOffset = new Cartesian2(logoOffsetX, logoOffsetY);
            }
        },

        /**
         * Highlight an object in the scene, usually in response to a click or hover.
         *
         * @function
         * @memberof CesiumViewerWidget.prototype
         * @param {Object} selectedObject - The object to highlight, or <code>undefined</code> to un-highlight.
         */
        highlightObject : function(selectedObject) {
            if (this.highlightedObject !== selectedObject) {
                if (typeof this.highlightedObject !== 'undefined' &&
                        (typeof this.highlightedObject.isDestroyed !== 'function' || !this.highlightedObject.isDestroyed())) {
                    if (typeof this.highlightedObject.material !== 'undefined') {
                        this.highlightedObject.material = this._originalMaterial;
                    } else if (typeof this.highlightedObject.outerMaterial !== 'undefined') {
                        this.highlightedObject.outerMaterial = this._originalMaterial;
                    } else if (typeof this.highlightedObject.setColor !== 'undefined') {
                        this.highlightedObject.setColor(this._originalColor);
                    }
                }
                this.highlightedObject = selectedObject;
                if (typeof selectedObject !== 'undefined') {
                    if (typeof selectedObject.material !== 'undefined') {
                        this._originalMaterial = selectedObject.material;
                        selectedObject.material = this.highlightMaterial;
                    } else if (typeof selectedObject.outerMaterial !== 'undefined') {
                        this._originalMaterial = selectedObject.outerMaterial;
                        selectedObject.outerMaterial = this.highlightMaterial;
                    } else if (typeof this.highlightedObject.setColor !== 'undefined') {
                        this._originalColor = Color.clone(selectedObject.getColor(), this._originalColor);
                        selectedObject.setColor(this.highlightColor);
                    }
                }
            }
        },

        /**
         * Call this function prior to rendering each animation frame, to prepare
         * all CZML objects and other settings for the next frame.
         *
         * @function
         * @memberof CesiumViewerWidget.prototype
         * @param {JulianDate} currentTime - The date and time in the scene of the frame to be rendered
         */
        update : function(currentTime) {

            this._updateSpeedIndicator();
            this.timelineControl.updateFromClock();
            this.visualizers.update(currentTime);

            if ((Math.abs(currentTime.getSecondsDifference(this._lastTimeLabelClock)) >= 1.0) ||
                    ((Date.now() - this._lastTimeLabelDate) > 200)) {
                this.timeLabelElement.innerHTML = currentTime.toDate().toUTCString();
                this._lastTimeLabelClock = currentTime;
                this._lastTimeLabelDate = Date.now();
            }

            // Update the camera to stay centered on the selected object, if any.
            var viewFromTo = this._viewFromTo;
            if (typeof viewFromTo !== 'undefined') {
                viewFromTo.update(currentTime);
            }
        },

        /**
         * Render the widget's scene.
         * @function
         * @memberof CesiumViewerWidget.prototype
         * @param {JulianDate} currentTime - The date and time in the scene of the frame to be rendered
         */
        render : function(currentTime) {
            this.scene.render(currentTime);
        },

        _configureCentralBodyImagery : function() {
            var centralBody = this.centralBody;

            var terrainProvider = new TileMapServiceTerrainProvider({
                url : 'http://www.vr-theworld.com/vr-theworld/tiles1.0.0/9/',
                proxy : new DefaultProxy('/terrain/')
            });
            centralBody._surface._terrainProvider = terrainProvider;

            var imageLayers = centralBody.getImageryLayers();

            while (imageLayers.getLength() > 1) {
                imageLayers.remove(imageLayers.get(0));
            }

//            imageLayers.addImageryProvider(new SingleTileImageryProvider({
//                url : this.dayImageUrl
//            }));

            imageLayers.addImageryProvider(new WebMapServiceImageryProvider({
                url : 'http://www.vr-theworld.com/vr-theworld/tiles',
                layers : 22,
                proxy : new DefaultProxy('/proxy/')
            }));

<<<<<<< HEAD

            centralBody.nightImageSource = this.nightImageUrl;
            centralBody.specularMapSource = this.specularMapUrl;
            centralBody.cloudsMapSource = this.cloudsMapUrl;
            centralBody.bumpMapSource = this.bumpMapUrl;
=======
                    newLayer = imageLayers.addImageryProvider(new SingleTileImageryProvider({url : this.dayImageUrl}));
                    if (imageLayers.getLength() > 1) {
                        imageLayers.remove(imageLayers.get(0));
                    }
                    imageLayers.lowerToBottom(newLayer);
                }
            }
>>>>>>> b5a2078b
        },

        /**
         * If true, {@link CesiumViewerWidget#startRenderLoop} will be called automatically
         * at the end of {@link CesiumViewerWidget#startup}.
         *
         * @type {Boolean}
         * @memberof CesiumViewerWidget.prototype
         * @default true
         */
        autoStartRenderLoop : true,

        /**
         * This is a simple render loop that can be started if there is only one <code>CesiumViewerWidget</code>
         * on your page.  If you wish to customize your render loop, avoid this function and instead
         * use code similar to one of the following examples.
         *
         * @function
         * @memberof CesiumViewerWidget.prototype
         * @see requestAnimationFrame
         * @see CesiumViewerWidget#autoStartRenderLoop
         * @example
         * // This takes the place of startRenderLoop for a single widget.
         *
         * var animationController = widget.animationController;
         * function updateAndRender() {
         *     var currentTime = animationController.update();
         *     widget.update(currentTime);
         *     widget.render(currentTime);
         *     requestAnimationFrame(updateAndRender);
         * }
         * requestAnimationFrame(updateAndRender);
         * @example
         * // This example requires widget1 and widget2 to share an animationController
         * // (for example, widget2's constructor was called with a copy of widget1's
         * // animationController).
         *
         * function updateAndRender() {
         *     var currentTime = animationController.update();
         *     widget1.update(currentTime);
         *     widget2.update(currentTime);
         *     widget1.render(currentTime);
         *     widget2.render(currentTime);
         *     requestAnimationFrame(updateAndRender);
         * }
         * requestAnimationFrame(updateAndRender);
         * @example
         * // This example uses separate animationControllers for widget1 and widget2.
         * // These widgets can animate at different rates and pause individually.
         *
         * function updateAndRender() {
         *     var time1 = widget1.animationController.update();
         *     var time2 = widget2.animationController.update();
         *     widget1.update(time1);
         *     widget2.update(time2);
         *     widget1.render(time1);
         *     widget2.render(time2);
         *     requestAnimationFrame(updateAndRender);
         * }
         * requestAnimationFrame(updateAndRender);
         */
        startRenderLoop : function() {
            var widget = this;
            var animationController = widget.animationController;

            function updateAndRender() {
                var currentTime = animationController.update();
                widget.update(currentTime);
                widget.render(currentTime);
                requestAnimationFrame(updateAndRender);
            }

            requestAnimationFrame(updateAndRender);
        }
    });
});<|MERGE_RESOLUTION|>--- conflicted
+++ resolved
@@ -1127,21 +1127,6 @@
                 proxy : new DefaultProxy('/proxy/')
             }));
 
-<<<<<<< HEAD
-
-            centralBody.nightImageSource = this.nightImageUrl;
-            centralBody.specularMapSource = this.specularMapUrl;
-            centralBody.cloudsMapSource = this.cloudsMapUrl;
-            centralBody.bumpMapSource = this.bumpMapUrl;
-=======
-                    newLayer = imageLayers.addImageryProvider(new SingleTileImageryProvider({url : this.dayImageUrl}));
-                    if (imageLayers.getLength() > 1) {
-                        imageLayers.remove(imageLayers.get(0));
-                    }
-                    imageLayers.lowerToBottom(newLayer);
-                }
-            }
->>>>>>> b5a2078b
         },
 
         /**
