--- conflicted
+++ resolved
@@ -184,11 +184,6 @@
          * };
          */
         endUserOptions : {},
-<<<<<<< HEAD
-        enableDragDrop: false,
-        resizeWidgetOnWindowResize: true,
-
-=======
         /**
          * Allow the user to drag-and-drop CZML files into this widget.
          * This is read-only after construction.
@@ -197,7 +192,7 @@
          * @memberof CesiumViewerWidget.prototype
          * @default false
          */
-        enableDragDrop: false,
+        enableDragDrop : false,
         /**
          * Register this widget's resize handler to get called every time the browser window
          * resize event fires.  This is read-only after construction.  Generally this should
@@ -216,10 +211,9 @@
          * @default true
          * @see CesiumViewerWidget#resize
          */
-        resizeWidgetOnWindowResize: true,
+        resizeWidgetOnWindowResize : true,
 
         // for Dojo use only
->>>>>>> 88aa99a1
         constructor : function() {
             this.ellipsoid = Ellipsoid.WGS84;
         },
