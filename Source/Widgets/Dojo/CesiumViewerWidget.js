--- conflicted
+++ resolved
@@ -46,15 +46,9 @@
         '../../Scene/SceneTransitioner',
         '../../Scene/SingleTileProvider',
         '../../Scene/PerformanceDisplay',
-<<<<<<< HEAD
+        '../../Scene/SceneMode',
+        '../../DynamicScene/DynamicObjectView',
         '../../DynamicScene/CzmlProcessor',
-=======
-        '../../Scene/SceneMode',
-        '../../DynamicScene/processCzml',
-        '../../DynamicScene/DynamicObjectView',
-        '../../DynamicScene/DynamicObjectCollection',
-        '../../DynamicScene/VisualizerCollection',
->>>>>>> 2b0b8c62
         'dojo/text!./CesiumViewerWidget.html'
     ], function (
         require,
@@ -103,15 +97,9 @@
         SceneTransitioner,
         SingleTileProvider,
         PerformanceDisplay,
-<<<<<<< HEAD
+        SceneMode,
+        DynamicObjectView,
         CzmlProcessor,
-=======
-        SceneMode,
-        processCzml,
-        DynamicObjectView,
-        DynamicObjectCollection,
-        VisualizerCollection,
->>>>>>> 2b0b8c62
         template) {
     "use strict";
 
@@ -209,7 +197,7 @@
          * @memberof CesiumViewerWidget.prototype
          * @default false
          */
-        enableDragDrop : false,
+        enableDragDrop: false,
         /**
          * Register this widget's resize handler to get called every time the browser window
          * resize event fires.  This is read-only after construction.  Generally this should
@@ -228,7 +216,7 @@
          * @default true
          * @see CesiumViewerWidget#resize
          */
-        resizeWidgetOnWindowResize : true,
+        resizeWidgetOnWindowResize: true,
 
         // for Dojo use only
         constructor : function() {
@@ -635,7 +623,7 @@
                         this.centerCameraOnPick(selectedObject);
                     }
                 };
-                                }
+            }
             if (this.enableDragDrop) {
                 var dropBox = this.cesiumNode;
                 on(dropBox, 'drop', lang.hitch(widget, 'handleDrop'));
@@ -862,7 +850,7 @@
                 controllers.add2D(scene.scene2D.projection);
                 scene.viewExtent(Extent.MAX_VALUE);
             } else if (mode === SceneMode.SCENE3D) {
-                this.centralBodyCameraController = controllers.addCentralBody();
+            this.centralBodyCameraController = controllers.addCentralBody();
                 var camera3D = this._camera3D;
                 camera3D.position.clone(camera.position);
                 camera3D.direction.clone(camera.direction);
@@ -1068,34 +1056,9 @@
             }
             this.czmlProcessor.update(currentTime);
             // Update the camera to stay centered on the selected object, if any.
-<<<<<<< HEAD
-            if (cameraCenteredObjectID) {
-                var dynamicObject = this.czmlProcessor.getObject(cameraCenteredObjectID);
-                if (dynamicObject && dynamicObject.position) {
-                    cameraCenteredObjectIDPosition = dynamicObject.position.getValueCartesian(currentTime, cameraCenteredObjectIDPosition);
-                    if (typeof cameraCenteredObjectIDPosition !== 'undefined') {
-                        // If we're centering on an object for the first time, zoom to within 2km of it.
-                        if (this._lastCameraCenteredObjectID !== cameraCenteredObjectID) {
-                            var camera = this.scene.getCamera();
-                            camera.position = camera.position.normalize().multiplyByScalar(5000.0);
-
-                            var controllers = camera.getControllers();
-                            controllers.removeAll();
-                            this.objectSpindleController = controllers.addSpindle();
-                            this.objectSpindleController.constrainedAxis = Cartesian3.UNIT_Z;
-                        }
-
-                        if (typeof spindleController !== 'undefined' && !this.objectSpindleController.isDestroyed()) {
-                            var transform = Transforms.eastNorthUpToFixedFrame(cameraCenteredObjectIDPosition, this.ellipsoid);
-                            this.objectSpindleController.setReferenceFrame(transform, Ellipsoid.UNIT_SPHERE);
-                        }
-                    }
-                }
-=======
             var viewFromTo = this._viewFromTo;
             if (typeof viewFromTo !== 'undefined') {
                 viewFromTo.update(currentTime);
->>>>>>> 2b0b8c62
             }
         },
 
