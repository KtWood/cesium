/*global define*/
define([
        '../Core/DeveloperError',
        '../Core/Math',
        '../Core/Ellipsoid',
        '../Core/Cartesian3',
        '../Core/Cartesian4',
        '../Core/Matrix4',
        '../Core/Ray',
        './CameraController',
        './PerspectiveFrustum'
    ], function(
        DeveloperError,
        CesiumMath,
        Ellipsoid,
        Cartesian3,
        Cartesian4,
        Matrix4,
        Ray,
        CameraController,
        PerspectiveFrustum) {
    "use strict";

    /**
     * The camera is defined by a position, orientation, and view frustum.
     * <br /><br />
     * The orientation forms an orthonormal basis with a view, up and right = view x up unit vectors.
     * <br /><br />
     * The viewing frustum is defined by 6 planes.
     * Each plane is represented by a {Cartesian4} object, where the x, y, and z components
     * define the unit vector normal to the plane, and the w component is the distance of the
     * plane from the origin/camera position.
     *
     * @alias Camera
     *
     * @exception {DeveloperError} canvas is required.
     *
     * @constructor
     *
     * @example
     * // Create a camera looking down the negative z-axis, positioned at the origin,
     * // with a field of view of 60 degrees, and 1:1 aspect ratio.
     * var camera = new Camera(canvas);
     * camera.position = new Cartesian3();
     * camera.direction = Cartesian3.UNIT_Z.negate();
     * camera.up = Cartesian3.UNIT_Y;
     * camera.frustum.fovy = CesiumMath.PI_OVER_THREE;
     * camera.frustum.near = 1.0;
     * camera.frustum.far = 2.0;
     */
    var Camera = function(canvas) {
        if (typeof canvas === 'undefined') {
            throw new DeveloperError('canvas is required.');
        }

        /**
         * Modifies the camera's reference frame. The inverse of this transformation is appended to the view matrix.
         *
         * @type {Matrix4}
         *
         * @see Transforms
         */
        this.transform = Matrix4.IDENTITY.clone();
        this._transform = this.transform.clone();
        this._invTransform = Matrix4.IDENTITY.clone();

        var maxRadii = Ellipsoid.WGS84.getMaximumRadius();
        var position = new Cartesian3(0.0, -2.0, 1.0).normalize().multiplyByScalar(2.0 * maxRadii);

        /**
         * The position of the camera.
         *
         * @type {Cartesian3}
         */
        this.position = position.clone();
        this._position = position;
        this._positionWC = position;

        var direction = Cartesian3.ZERO.subtract(position).normalize();

        /**
         * The view direction of the camera.
         *
         * @type {Cartesian3}
         */
        this.direction = direction.clone();
        this._direction = direction;
        this._directionWC = direction;

        var right = direction.cross(Cartesian3.UNIT_Z).normalize();
        var up = right.cross(direction);

        /**
         * The up direction of the camera.
         *
         * @type {Cartesian3}
         */
        this.up = up.clone();
        this._up = up;
        this._upWC = up;

        right = direction.cross(up);

        /**
         * The right direction of the camera.
         *
         * @type {Cartesian3}
         */
        this.right = right.clone();
        this._right = right;
        this._rightWC = right;

        /**
         * The region of space in view.
         *
         * @type {Frustum}
         *
         * @see PerspectiveFrustum
         * @see PerspectiveOffCenterFrustum
         * @see OrthographicFrustum
         */
        this.frustum = new PerspectiveFrustum();
        this.frustum.fovy = CesiumMath.toRadians(60.0);
        this.frustum.aspectRatio = canvas.clientWidth / canvas.clientHeight;

        /**
<<<<<<< HEAD
         * DOC_TBA
=======
         * Defines camera behavior. The controller can be used to perform common camera manipulations.
>>>>>>> b02b9352
         *
         * @type {CameraController}
         */
        this.controller = new CameraController(this);

        this._viewMatrix = undefined;
        this._invViewMatrix = undefined;
        updateViewMatrix(this);

        this._canvas = canvas;
    };

    function updateViewMatrix(camera) {
        var r = camera._right;
        var u = camera._up;
        var d = camera._direction;
        var e = camera._position;

        var viewMatrix = new Matrix4( r.x,  r.y,  r.z, -r.dot(e),
                                      u.x,  u.y,  u.z, -u.dot(e),
                                     -d.x, -d.y, -d.z,  d.dot(e),
                                      0.0,  0.0,  0.0,      1.0);
        camera._viewMatrix = viewMatrix.multiply(camera._invTransform);
        camera._invViewMatrix = camera._viewMatrix.inverseTransformation();
    }

    function update(camera) {
        var position = camera._position;
        var positionChanged = !position.equals(camera.position);
        if (positionChanged) {
            position = camera._position = camera.position.clone();
        }

        var direction = camera._direction;
        var directionChanged = !direction.equals(camera.direction);
        if (directionChanged) {
            direction = camera._direction = camera.direction.clone();
        }

        var up = camera._up;
        var upChanged = !up.equals(camera.up);
        if (upChanged) {
            up = camera._up = camera.up.clone();
        }

        var right = camera._right;
        var rightChanged = !right.equals(camera.right);
        if (rightChanged) {
            right = camera._right = camera.right.clone();
        }

        var transform = camera._transform;
        var transformChanged = !transform.equals(camera.transform);
        if (transformChanged) {
            transform = camera._transform = camera.transform.clone();

            camera._invTransform = camera._transform.inverseTransformation();
        }

        if (positionChanged || transformChanged) {
            camera._positionWC = Cartesian3.fromCartesian4(transform.multiplyByPoint(position));
        }

        if (directionChanged || upChanged || rightChanged) {
            var det = direction.dot(up.cross(right));
            if (Math.abs(1.0 - det) > CesiumMath.EPSILON2) {
                //orthonormalize axes
                direction = camera._direction = direction.normalize();
                camera.direction = direction.clone();

                var invUpMag = 1.0 / up.magnitudeSquared();
                var scalar = up.dot(direction) * invUpMag;
                var w0 = direction.multiplyByScalar(scalar);
                up = camera._up = up.subtract(w0).normalize();
                camera.up = up.clone();

                right = camera._right = direction.cross(up);
                camera.right = right.clone();
            }
        }

        if (directionChanged || transformChanged) {
            camera._directionWC = Cartesian3.fromCartesian4(transform.multiplyByVector(new Cartesian4(direction.x, direction.y, direction.z, 0.0)));
        }

        if (upChanged || transformChanged) {
            camera._upWC = Cartesian3.fromCartesian4(transform.multiplyByVector(new Cartesian4(up.x, up.y, up.z, 0.0)));
        }

        if (rightChanged || transformChanged) {
            camera._rightWC = Cartesian3.fromCartesian4(transform.multiplyByVector(new Cartesian4(right.x, right.y, right.z, 0.0)));
        }

        if (positionChanged || directionChanged || upChanged || rightChanged || transformChanged) {
            updateViewMatrix(camera);
        }
    }

    /**
     * DOC_TBA
     *
     * @memberof Camera
     *
     * @return {Matrix4} DOC_TBA
     */
    Camera.prototype.getInverseTransform = function() {
        update(this);
        return this._invTransform;
    };

    /**
     * Returns the view matrix.
     *
     * @memberof Camera
     *
     * @return {Matrix4} The view matrix.
     *
     * @see UniformState#getView
     * @see UniformState#setView
     * @see czm_view
     */
    Camera.prototype.getViewMatrix = function() {
        update(this);
        return this._viewMatrix;
    };

    /**
     * DOC_TBA
     * @memberof Camera
     */
    Camera.prototype.getInverseViewMatrix = function() {
        update(this);
        return this._invViewMatrix;
    };

    /**
     * The position of the camera in world coordinates.
     *
     * @type {Cartesian3}
     */
    Camera.prototype.getPositionWC = function() {
        update(this);
        return this._positionWC;
    };

    /**
     * The view direction of the camera in world coordinates.
     *
     * @type {Cartesian3}
     */
    Camera.prototype.getDirectionWC = function() {
        update(this);
        return this._directionWC;
    };

    /**
     * The up direction of the camera in world coordinates.
     *
     * @type {Cartesian3}
     */
    Camera.prototype.getUpWC = function() {
        update(this);
        return this._upWC;
    };

    /**
     * The right direction of the camera in world coordinates.
     *
     * @type {Cartesian3}
     */
    Camera.prototype.getRightWC = function() {
        update(this);
        return this._rightWC;
    };

    /**
     * Returns a duplicate of a Camera instance.
     *
     * @memberof Camera
     *
     * @return {Camera} A new copy of the Camera instance.
     */
    Camera.prototype.clone = function() {
        var camera = new Camera(this._canvas);
        camera.position = this.position.clone();
        camera.direction = this.direction.clone();
        camera.up = this.up.clone();
        camera.right = this.right.clone();
        camera.transform = this.transform.clone();
        camera.frustum = this.frustum.clone();
        return camera;
    };

    /**
     * Transform a vector or point from world coordinates to the camera's reference frame.
     * @memberof Camera
     *
     * @param {Cartesian4} cartesian The vector or point to transform.
     * @param {Cartesian4} [result] The object onto which to store the result.
     *
     * @exception {DeveloperError} cartesian is required.
     *
     * @returns {Cartesian4} The transformed vector or point.
     */
    Camera.prototype.worldToCameraCoordinates = function(cartesian, result) {
        if (typeof cartesian === 'undefined') {
            throw new DeveloperError('cartesian is required.');
        }
<<<<<<< HEAD
        var transform = this.getInverseTransform();
        return Matrix4.multiplyByVector(transform, cartesian, result);
    };

    /**
     * Transform a vector or point from the camera's reference frame to world coordinates .
=======
        return Matrix4.multiplyByVector(this.getInverseTransform(), cartesian, result);
    };

    /**
     * Transform a vector or point from the camera's reference frame to world coordinates.
>>>>>>> b02b9352
     * @memberof Camera
     *
     * @param {Cartesian4} vector The vector or point to transform.
     * @param {Cartesian4} [result] The object onto which to store the result.
     *
     * @exception {DeveloperError} cartesian is required.
     *
     * @returns {Cartesian4} The transformed vector or point.
     */
    Camera.prototype.cameraToWorldCoordinates = function(cartesian, result) {
        if (typeof cartesian === 'undefined') {
            throw new DeveloperError('cartesian is required.');
        }
<<<<<<< HEAD
        var transform = this.transform;
        return Matrix4.multiplyByVector(transform, cartesian, result);
=======
        return Matrix4.multiplyByVector(this.transform, cartesian, result);
>>>>>>> b02b9352
    };

    return Camera;
});<|MERGE_RESOLUTION|>--- conflicted
+++ resolved
@@ -124,11 +124,7 @@
         this.frustum.aspectRatio = canvas.clientWidth / canvas.clientHeight;
 
         /**
-<<<<<<< HEAD
-         * DOC_TBA
-=======
          * Defines camera behavior. The controller can be used to perform common camera manipulations.
->>>>>>> b02b9352
          *
          * @type {CameraController}
          */
@@ -337,20 +333,11 @@
         if (typeof cartesian === 'undefined') {
             throw new DeveloperError('cartesian is required.');
         }
-<<<<<<< HEAD
-        var transform = this.getInverseTransform();
-        return Matrix4.multiplyByVector(transform, cartesian, result);
-    };
-
-    /**
-     * Transform a vector or point from the camera's reference frame to world coordinates .
-=======
         return Matrix4.multiplyByVector(this.getInverseTransform(), cartesian, result);
     };
 
     /**
      * Transform a vector or point from the camera's reference frame to world coordinates.
->>>>>>> b02b9352
      * @memberof Camera
      *
      * @param {Cartesian4} vector The vector or point to transform.
@@ -364,12 +351,7 @@
         if (typeof cartesian === 'undefined') {
             throw new DeveloperError('cartesian is required.');
         }
-<<<<<<< HEAD
-        var transform = this.transform;
-        return Matrix4.multiplyByVector(transform, cartesian, result);
-=======
         return Matrix4.multiplyByVector(this.transform, cartesian, result);
->>>>>>> b02b9352
     };
 
     return Camera;
