/*global define*/
define([
        '../Core/Math',
        '../Core/Color',
        '../Core/defaultValue',
        '../Core/destroyObject',
        '../Core/GeographicProjection',
        '../Core/Ellipsoid',
        '../Core/DeveloperError',
        '../Core/Occluder',
        '../Core/BoundingRectangle',
        '../Core/BoundingSphere',
        '../Core/Cartesian2',
        '../Core/Cartesian3',
        '../Core/Cartesian4',
        '../Core/Intersect',
        '../Core/IntersectionTests',
        '../Core/Interval',
        '../Core/Matrix4',
        '../Core/JulianDate',
        '../Renderer/Context',
        '../Renderer/ClearCommand',
        './Camera',
        './ScreenSpaceCameraController',
        './CompositePrimitive',
        './CullingVolume',
        './AnimationCollection',
        './SceneMode',
        './FrameState',
        './OrthographicFrustum',
        './PerspectiveOffCenterFrustum',
        './FrustumCommands'
    ], function(
        CesiumMath,
        Color,
        defaultValue,
        destroyObject,
        GeographicProjection,
        Ellipsoid,
        DeveloperError,
        Occluder,
        BoundingRectangle,
        BoundingSphere,
        Cartesian2,
        Cartesian3,
        Cartesian4,
        Intersect,
        IntersectionTests,
        Interval,
        Matrix4,
        JulianDate,
        Context,
        ClearCommand,
        Camera,
        ScreenSpaceCameraController,
        CompositePrimitive,
        CullingVolume,
        AnimationCollection,
        SceneMode,
        FrameState,
        OrthographicFrustum,
        PerspectiveOffCenterFrustum,
        FrustumCommands) {
    "use strict";

    /**
     * DOC_TBA
     *
     * @alias Scene
     * @constructor
     */
    var Scene = function(canvas, webglOptions, options) {
        var context = new Context(canvas, webglOptions, options);

        this._frameState = new FrameState();
        this._canvas = canvas;
        this._context = context;
        this._primitives = new CompositePrimitive();
        this._pickFramebuffer = undefined;
        this._camera = new Camera(canvas);
        this._screenSpaceCameraController = new ScreenSpaceCameraController(canvas, this._camera.controller);

        this._animations = new AnimationCollection();

        this._shaderFrameCount = 0;

        this._commandList = [];
        this._frustumCommandsList = [];

        this._clearColorCommand = new ClearCommand();
        this._clearColorCommand.clearState = context.createClearState({
            color : Color.BLACK
        });
        this._clearDepthStencilCommand = new ClearCommand();
        this._clearDepthStencilCommand.clearState = context.createClearState({
            depth : 1.0,
            stencil : 0.0
        });

        /**
         * The {@link SkyBox} used to draw the stars.
         *
         * @type SkyBox
         *
         * @default undefined
         */
        this.skyBox = undefined;

        /**
         * The sky atmosphere drawn around the globe.
         *
         * @type SkyAtmosphere
         *
         * @default undefined
         */
        this.skyAtmosphere = undefined;

        /**
         * The current mode of the scene.
         *
         * @type SceneMode
         */
        this.mode = SceneMode.SCENE3D;
        /**
         * DOC_TBA
         */
        this.scene2D = {
            /**
             * The projection to use in 2D mode.
             */
            projection : new GeographicProjection(Ellipsoid.WGS84)
        };
        /**
         * The current morph transition time between 2D/Columbus View and 3D,
         * with 0.0 being 2D or Columbus View and 1.0 being 3D.
         *
         * @type Number
         */
        this.morphTime = 1.0;
        /**
         * The far-to-near ratio of the multi-frustum. The default is 1,000.0.
         *
         * @type Number
         */
        this.farToNearRatio = 1000.0;

        // initial guess at frustums.
        var near = this._camera.frustum.near;
        var far = this._camera.frustum.far;
        var numFrustums = Math.ceil(Math.log(far / near) / Math.log(this.farToNearRatio));
        updateFrustums(near, far, this.farToNearRatio, numFrustums, this._frustumCommandsList);
    };

    /**
     * DOC_TBA
     * @memberof Scene
     */
    Scene.prototype.getCanvas = function() {
        return this._canvas;
    };

    /**
     * DOC_TBA
     * @memberof Scene
     */
    Scene.prototype.getContext = function() {
        return this._context;
    };

    /**
     * DOC_TBA
     * @memberof Scene
     */
    Scene.prototype.getPrimitives = function() {
        return this._primitives;
    };

    /**
     * DOC_TBA
     * @memberof Scene
     */
    Scene.prototype.getCamera = function() {
        return this._camera;
    };
    // TODO: setCamera

    /**
     * DOC_TBA
     * @memberof Scene
     */
    Scene.prototype.getScreenSpaceCameraController = function() {
        return this._screenSpaceCameraController;
    };

    /**
     * DOC_TBA
     * @memberof Scene
     */
    Scene.prototype.getUniformState = function() {
        return this._context.getUniformState();
    };

    /**
     * Gets state information about the current scene.
     *
     * @memberof Scene
     */
    Scene.prototype.getFrameState = function() {
        return this._frameState;
    };

    /**
     * DOC_TBA
     * @memberof Scene
     */
    Scene.prototype.getAnimations = function() {
        return this._animations;
    };

<<<<<<< HEAD
=======
    /**
     * DOC_TBA
     * @memberof Scene
     */
>>>>>>> b02b9352
    function clearPasses(passes) {
        passes.color = false;
        passes.pick = false;
        passes.overlay = false;
    }

    function updateFrameState(scene, frameNumber, time) {
        var camera = scene._camera;

        var frameState = scene._frameState;
        frameState.mode = scene.mode;
        frameState.morphTime = scene.morphTime;
        frameState.scene2D = scene.scene2D;
        frameState.frameNumber = defaultValue(frameNumber, frameState.frameNumber);
        frameState.time = defaultValue(time, frameState.time);
        frameState.camera = camera;
        frameState.cullingVolume = camera.frustum.computeCullingVolume(camera.getPositionWC(), camera.getDirectionWC(), camera.getUpWC());
        frameState.occluder = undefined;

        // TODO: The occluder is the top-level central body. When we add
        //       support for multiple central bodies, this should be the closest one.
        var cb = scene._primitives.getCentralBody();
        if (scene.mode === SceneMode.SCENE3D && typeof cb !== 'undefined') {
            var ellipsoid = cb.getEllipsoid();
            var occluder = new Occluder(new BoundingSphere(Cartesian3.ZERO, ellipsoid.getMinimumRadius()), camera.getPositionWC());
            frameState.occluder = occluder;
        }

        clearPasses(frameState.passes);
    }

    function updateFrustums(near, far, farToNearRatio, numFrustums, frustumCommandsList) {
        frustumCommandsList.length = numFrustums;
        for (var m = 0; m < numFrustums; ++m) {
            var curNear = Math.max(near, Math.pow(farToNearRatio, m) * near);
            var curFar = Math.min(far, farToNearRatio * curNear);
            curNear *= 0.99;

            var frustumCommands = frustumCommandsList[m];
            if (typeof frustumCommands === 'undefined') {
                frustumCommands = frustumCommandsList[m] = new FrustumCommands(curNear, curFar);
            } else {
                frustumCommands.near = curNear;
                frustumCommands.far = curFar;
            }
        }
    }

    function insertIntoBin(scene, command, distance) {
        var frustumCommandsList = scene._frustumCommandsList;
        var length = frustumCommandsList.length;
        for (var i = 0; i < length; ++i) {
            var frustumCommands = frustumCommandsList[i];
            var curNear = frustumCommands.near;
            var curFar = frustumCommands.far;

            if (typeof distance !== 'undefined') {
                if (distance.start > curFar) {
                    continue;
                }

                if (distance.stop < curNear) {
                    break;
                }
            }

            // PERFORMANCE_IDEA: sort bins
            frustumCommands.commands.push(command);
        }
    }

    var scratchCullingVolume = new CullingVolume();
    var distances = new Interval();
    function createPotentiallyVisibleSet(scene, listName) {
        var commandLists = scene._commandList;
        var cullingVolume = scene._frameState.cullingVolume;
        var camera = scene._camera;

        var direction = camera.getDirectionWC();
        var position = camera.getPositionWC();

        var frustumCommandsList = scene._frustumCommandsList;
        var frustumsLength = frustumCommandsList.length;
        for (var n = 0; n < frustumsLength; ++n) {
            frustumCommandsList[n].commands.length = 0;
        }

        var near = Number.MAX_VALUE;
        var far = Number.MIN_VALUE;
        var undefBV = false;

        var occluder;
        if (scene._frameState.mode === SceneMode.SCENE3D) {
            occluder = scene._frameState.occluder;
        }

        // get user culling volume minus the far plane.
        var planes = scratchCullingVolume.planes;
        for (var k = 0; k < 5; ++k) {
            planes[k] = cullingVolume.planes[k];
        }
        cullingVolume = scratchCullingVolume;

        var length = commandLists.length;
        for (var i = 0; i < length; ++i) {
            var commandList = commandLists[i][listName];
            var commandListLength = commandList.length;
            for (var j = 0; j < commandListLength; ++j) {
                var command = commandList[j];
                var boundingVolume = command.boundingVolume;
                if (typeof boundingVolume !== 'undefined') {
                    var modelMatrix = defaultValue(command.modelMatrix, Matrix4.IDENTITY);
                    var transformedBV = boundingVolume.transform(modelMatrix);               //TODO: Remove this allocation.
                    if (cullingVolume.getVisibility(transformedBV) === Intersect.OUTSIDE ||
                            (typeof occluder !== 'undefined' && !occluder.isBoundingSphereVisible(transformedBV))) {
                        continue;
                    }

                    distances = transformedBV.getPlaneDistances(position, direction, distances);
                    near = Math.min(near, distances.start);
                    far = Math.max(far, distances.stop);

                    insertIntoBin(scene, command, distances);
                } else {
                    // Clear commands don't need a bounding volume - just add the clear to all frustums.
                    // If another command has no bounding volume, though, we need to use the camera's
                    // worst-case near and far planes to avoid clipping something important.
                    undefBV = !(command instanceof ClearCommand);
                    insertIntoBin(scene, command);
                }
            }
        }

        if (undefBV) {
            near = camera.frustum.near;
            far = camera.frustum.far;
        } else {
            // The computed near plane must be between the user defined near and far planes.
            // The computed far plane must between the user defined far and computed near.
            // This will handle the case where the computed near plane is further than the user defined far plane.
            near = Math.min(Math.max(near, camera.frustum.near), camera.frustum.far);
            far = Math.max(Math.min(far, camera.frustum.far), near);
        }

        // Exploit temporal coherence. If the frustums haven't changed much, use the frustums computed
        // last frame, else compute the new frustums and sort them by frustum again.
        var farToNearRatio = scene.farToNearRatio;
        var numFrustums = Math.ceil(Math.log(far / near) / Math.log(farToNearRatio));
        if (near !== Number.MAX_VALUE && (numFrustums !== frustumsLength || (frustumCommandsList.length !== 0 &&
                (near < frustumCommandsList[0].near || far > frustumCommandsList[frustumsLength - 1].far)))) {
            updateFrustums(near, far, farToNearRatio, numFrustums, frustumCommandsList);
            createPotentiallyVisibleSet(scene, listName);
        }
    }

    function executeCommands(scene, framebuffer) {
        var camera = scene._camera;
        var frustum = camera.frustum.clone();
        var context = scene._context;
        var us = context.getUniformState();
        var skyBoxCommand = (typeof scene.skyBox !== 'undefined') ? scene.skyBox.update(context, scene._frameState) : undefined;
        var skyAtmosphereCommand = (typeof scene.skyAtmosphere !== 'undefined') ? scene.skyAtmosphere.update(context, scene._frameState) : undefined;

        scene._clearColorCommand.execute(context, framebuffer);

        // Ideally, we would render the sky box and atmosphere last for
        // early-z, but we would have to draw it in each frustum
        frustum.near = camera.frustum.near;
        frustum.far = camera.frustum.far;
        us.updateFrustum(frustum);

        if (typeof skyBoxCommand !== 'undefined') {
            skyBoxCommand.execute(context, framebuffer);
        }

        if (typeof skyAtmosphereCommand !== 'undefined') {
            skyAtmosphereCommand.execute(context, framebuffer);
        }

        var clearDepthStencil = scene._clearDepthStencilCommand;

        var frustumCommandsList = scene._frustumCommandsList;
        var numFrustums = frustumCommandsList.length;
        for (var i = 0; i < numFrustums; ++i) {
            clearDepthStencil.execute(context, framebuffer);

            var index = numFrustums - i - 1.0;
            var frustumCommands = frustumCommandsList[index];
            frustum.near = frustumCommands.near;
            frustum.far = frustumCommands.far;

            us.updateFrustum(frustum);

            var commands = frustumCommands.commands;
            var length = commands.length;
            for (var j = 0; j < length; ++j) {
                commands[j].execute(context, framebuffer);
            }
        }
    }

    function executeOverlayCommands(scene) {
        var context = scene._context;
        var commandLists = scene._commandList;
        var length = commandLists.length;
        for (var i = 0; i < length; ++i) {
            var commandList = commandLists[i].overlayList;
            var commandListLength = commandList.length;
            for (var j = 0; j < commandListLength; ++j) {
                commandList[j].execute(context);
            }
        }
    }

    /**
     * DOC_TBA
     * @memberof Scene
     */
    Scene.prototype.initializeFrame = function(time) {
        if (typeof time === 'undefined') {
            time = new JulianDate();
        }

        // Destroy released shaders once every 120 frames to avoid thrashing the cache
        if (this._shaderFrameCount++ === 120) {
            this._shaderFrameCount = 0;
            this._context.getShaderCache().destroyReleasedShaderPrograms();
        }

        this._animations.update();

        var us = this.getUniformState();
        var frameState = this._frameState;

<<<<<<< HEAD
        this._camera.controller.update(frameState);
        this._screenSpaceCameraController.update(this._frameState);
=======
        this._camera.controller.update(this.mode, this.scene2D);
        this._screenSpaceCameraController.update(this.mode);
>>>>>>> b02b9352

        var frameNumber = CesiumMath.incrementWrap(us.getFrameNumber(), 15000000.0, 1.0);
        updateFrameState(this, frameNumber, time);
        frameState.passes.color = true;
        frameState.passes.overlay = true;
    };

    /**
     * DOC_TBA
     * @memberof Scene
     */
    Scene.prototype.render = function() {
        // Destroy released shaders once every 120 frames to avoid thrashing the cache
        if (this._shaderFrameCount++ === 120) {
            this._shaderFrameCount = 0;
            this._context.getShaderCache().destroyReleasedShaderPrograms();
        }

<<<<<<< HEAD
        // TODO: shouldn't we do this in initializeFrame?
=======
>>>>>>> b02b9352
        var us = this.getUniformState();
        var frameState = this._frameState;
        us.update(frameState);

        this._commandList.length = 0;
        this._primitives.update(this._context, this._frameState, this._commandList);

        createPotentiallyVisibleSet(this, 'colorList');
        executeCommands(this);
        executeOverlayCommands(this);
    };

    var orthoPickingFrustum = new OrthographicFrustum();
    function getPickOrthographicCullingVolume(scene, windowPosition, width, height) {
        var canvas = scene._canvas;
        var camera = scene._camera;
        var frustum = camera.frustum;

        var canvasWidth = canvas.clientWidth;
        var canvasHeight = canvas.clientHeight;

        var x = (2.0 / canvasWidth) * windowPosition.x - 1.0;
        x *= (frustum.right - frustum.left) * 0.5;
        var y = (2.0 / canvasHeight) * (canvasHeight - windowPosition.y) - 1.0;
        y *= (frustum.top - frustum.bottom) * 0.5;

        var position = camera.position;
        position = new Cartesian3(position.z, position.x, position.y);
        position.y += x;
        position.z += y;

        var pixelSize = frustum.getPixelSize(new Cartesian2(canvasWidth, canvasHeight));

        var ortho = orthoPickingFrustum;
        ortho.right = pixelSize.x * 0.5;
        ortho.left = -ortho.right;
        ortho.top = pixelSize.y * 0.5;
        ortho.bottom = -ortho.top;
        ortho.near = frustum.near;
        ortho.far = frustum.far;

        return ortho.computeCullingVolume(position, camera.getDirectionWC(), camera.getUpWC());
    }

    var perspPickingFrustum = new PerspectiveOffCenterFrustum();
    function getPickPerspectiveCullingVolume(scene, windowPosition, width, height) {
        var canvas = scene._canvas;
        var camera = scene._camera;
        var frustum = camera.frustum;
        var near = frustum.near;

        var canvasWidth = canvas.clientWidth;
        var canvasHeight = canvas.clientHeight;

        var tanPhi = Math.tan(frustum.fovy * 0.5);
        var tanTheta = frustum.aspectRatio * tanPhi;

        var x = (2.0 / canvasWidth) * windowPosition.x - 1.0;
        var y = (2.0 / canvasHeight) * (canvasHeight - windowPosition.y) - 1.0;

        var xDir = x * near * tanTheta;
        var yDir = y * near * tanPhi;

        var pixelSize = frustum.getPixelSize(new Cartesian2(canvasWidth, canvasHeight));
        var pickWidth = pixelSize.x * width * 0.5;
        var pickHeight = pixelSize.y * height * 0.5;

        var offCenter = perspPickingFrustum;
        offCenter.top = yDir + pickHeight;
        offCenter.bottom = yDir - pickHeight;
        offCenter.right = xDir + pickWidth;
        offCenter.left = xDir - pickWidth;
        offCenter.near = near;
        offCenter.far = frustum.far;

        return offCenter.computeCullingVolume(camera.getPositionWC(), camera.getDirectionWC(), camera.getUpWC());
    }

    function getPickCullingVolume(scene, windowPosition, width, height) {
        if (scene.mode === SceneMode.SCENE2D) {
            return getPickOrthographicCullingVolume(scene, windowPosition, width, height);
        }

        return getPickPerspectiveCullingVolume(scene, windowPosition, width, height);
    }

    // pick rectangle width and height, assumed odd
    var rectangleWidth = 3.0;
    var rectangleHeight = 3.0;
    var scratchRectangle = new BoundingRectangle(0.0, 0.0, rectangleWidth, rectangleHeight);

    /**
     * DOC_TBA
     * @memberof Scene
     */
    Scene.prototype.pick = function(windowPosition) {
        var context = this._context;
        var primitives = this._primitives;
        var frameState = this._frameState;

        this._pickFramebuffer = this._pickFramebuffer || context.createPickFramebuffer();
        var fb = this._pickFramebuffer.begin();

        // Update with previous frame's number aqnd time, assuming that render is called before picking.
        updateFrameState(this, frameState.frameNumber, frameState.time);
        frameState.cullingVolume = getPickCullingVolume(this, windowPosition, rectangleWidth, rectangleHeight);
        frameState.passes.pick = true;

        var commandLists = this._commandList;
        commandLists.length = 0;
        primitives.update(context, frameState, commandLists);

        createPotentiallyVisibleSet(this, 'pickList');
        executeCommands(this, fb);

        scratchRectangle.x = windowPosition.x - ((rectangleWidth - 1.0) * 0.5);
        scratchRectangle.y = (this._canvas.clientHeight - windowPosition.y) - ((rectangleHeight - 1.0) * 0.5);
        return this._pickFramebuffer.end(scratchRectangle);
    };

    /**
     * DOC_TBA
     * @memberof Scene
     */
    Scene.prototype.isDestroyed = function() {
        return false;
    };

    /**
     * DOC_TBA
     * @memberof Scene
     */
    Scene.prototype.destroy = function() {
        this._screenSpaceCameraController = this._screenSpaceCameraController && this._screenSpaceCameraController.destroy();
        this._pickFramebuffer = this._pickFramebuffer && this._pickFramebuffer.destroy();
        this._primitives = this._primitives && this._primitives.destroy();
        this.skyBox = this.skyBox && this.skyBox.destroy();
        this.skyAtmosphere = this.skyAtmosphere && this.skyAtmosphere.destroy();
        this._context = this._context && this._context.destroy();
        return destroyObject(this);
    };

    return Scene;
});<|MERGE_RESOLUTION|>--- conflicted
+++ resolved
@@ -217,13 +217,6 @@
         return this._animations;
     };
 
-<<<<<<< HEAD
-=======
-    /**
-     * DOC_TBA
-     * @memberof Scene
-     */
->>>>>>> b02b9352
     function clearPasses(passes) {
         passes.color = false;
         passes.pick = false;
@@ -458,13 +451,8 @@
         var us = this.getUniformState();
         var frameState = this._frameState;
 
-<<<<<<< HEAD
-        this._camera.controller.update(frameState);
-        this._screenSpaceCameraController.update(this._frameState);
-=======
         this._camera.controller.update(this.mode, this.scene2D);
         this._screenSpaceCameraController.update(this.mode);
->>>>>>> b02b9352
 
         var frameNumber = CesiumMath.incrementWrap(us.getFrameNumber(), 15000000.0, 1.0);
         updateFrameState(this, frameNumber, time);
@@ -483,10 +471,6 @@
             this._context.getShaderCache().destroyReleasedShaderPrograms();
         }
 
-<<<<<<< HEAD
-        // TODO: shouldn't we do this in initializeFrame?
-=======
->>>>>>> b02b9352
         var us = this.getUniformState();
         var frameState = this._frameState;
         us.update(frameState);
