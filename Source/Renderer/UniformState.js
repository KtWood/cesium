/*global define*/
define([
        '../Core/DeveloperError',
        '../Core/defaultValue',
        '../Core/Ellipsoid',
        '../Core/Matrix3',
        '../Core/Matrix4',
        '../Core/Cartesian3',
        '../Core/Cartesian4',
        '../Core/EncodedCartesian3',
        '../Core/BoundingRectangle'
    ], function(
        DeveloperError,
        defaultValue,
        Ellipsoid,
        Matrix3,
        Matrix4,
        Cartesian3,
        Cartesian4,
        EncodedCartesian3,
        BoundingRectangle) {
    "use strict";

    /**
     * DOC_TBA
     *
     * @alias UniformState
     *
     * @internalConstructor
     */
    var UniformState = function() {
        this._viewport = new BoundingRectangle();
        this._viewportDirty = false;
        this._viewportOrthographicMatrix = Matrix4.IDENTITY.clone();
        this._viewportTransformation = Matrix4.IDENTITY.clone();

        this._model = Matrix4.IDENTITY.clone();
        this._view = Matrix4.IDENTITY.clone();
        this._inverseView = Matrix4.IDENTITY.clone();
        this._projection = Matrix4.IDENTITY.clone();
        this._infiniteProjection = Matrix4.IDENTITY.clone();
        // Arbitrary.  The user will explicitly set this later.
        this._sunPosition = new Cartesian3(2.0 * Ellipsoid.WGS84.getRadii().x, 0.0, 0.0);
        this._frameNumber = 1.0;

        // Derived members
        this._inverseModelDirty = true;
        this._inverseModel = new Matrix4();

        this._viewRotation = new Matrix3();
        this._inverseViewRotation = new Matrix3();

        this._inverseProjectionDirty = true;
        this._inverseProjection = new Matrix4();

        this._modelViewDirty = true;
        this._modelView = new Matrix4();

        this._modelViewRelativeToEyeDirty = true;
        this._modelViewRelativeToEye = new Matrix4();

        this._inverseModelViewDirty = true;
        this._inverseModelView = new Matrix4();

        this._viewProjectionDirty = true;
        this._viewProjection = new Matrix4();

        this._inverseViewProjectionDirty = true;
        this._inverseViewProjection = new Matrix4();

        this._modelViewProjectionDirty = true;
        this._modelViewProjection = new Matrix4();

<<<<<<< HEAD
        this._inverseModelViewProjectionDirty = true;
        this._inverseModelViewProjection = new Matrix4();
=======
        this._modelViewProjectionRelativeToEyeDirty = true;
        this._modelViewProjectionRelativeToEye = new Matrix4();
>>>>>>> f24a1ce6

        this._modelViewInfiniteProjectionDirty = true;
        this._modelViewInfiniteProjection = new Matrix4();

        this._normalDirty = true;
        this._normal = new Matrix3();

        this._inverseNormalDirty = true;
        this._inverseNormal = new Matrix3();

        this._encodedCameraPositionMCDirty = true;
        this._encodedCameraPositionMC = new EncodedCartesian3();
        this._cameraPosition = new Cartesian3();

        this._sunDirectionECDirty = true;
        this._sunDirectionEC = new Cartesian3();

        this._sunDirectionWCDirty = true;
        this._sunDirectionWC = new Cartesian3();
    };

    function setView(uniformState, matrix) {
        Matrix4.clone(matrix, uniformState._view);
        Matrix4.getRotation(matrix, uniformState._viewRotation);

        uniformState._modelViewDirty = true;
        uniformState._modelViewRelativeToEyeDirty = true;
        uniformState._inverseModelViewDirty = true;
        uniformState._viewProjectionDirty = true;
        uniformState._modelViewProjectionDirty = true;
        uniformState._modelViewProjectionRelativeToEyeDirty = true;
        uniformState._modelViewInfiniteProjectionDirty = true;
        uniformState._normalDirty = true;
        uniformState._inverseNormalDirty = true;
        uniformState._sunDirectionECDirty = true;
    }

    function setInverseView(uniformState, matrix) {
        Matrix4.clone(matrix, uniformState._inverseView);
        Matrix4.getRotation(matrix, uniformState._inverseViewRotation);
    }

    function setProjection(uniformState, matrix) {
        Matrix4.clone(matrix, uniformState._projection);

        uniformState._inverseProjectionDirty = true;
        uniformState._viewProjectionDirty = true;
        uniformState._modelViewProjectionDirty = true;
        uniformState._modelViewProjectionRelativeToEyeDirty = true;
    }

    function setInfiniteProjection(uniformState, matrix) {
        Matrix4.clone(matrix, uniformState._infiniteProjection);

        uniformState._modelViewInfiniteProjectionDirty = true;
    }

    function setCameraPosition(uniformState, position) {
        Cartesian3.clone(position, uniformState._cameraPosition);
        uniformState._encodedCameraPositionMCDirty = true;
    }

    /**
     * Synchronizes the frustum's state with the uniform state.  This is called
     * by the {@link Scene} when rendering to ensure that automatic GLSL uniforms
     * are set to the right value.
     *
     * @memberof UniformState
     *
     * @param {Object} frustum The frustum to synchronize with.
     */
    UniformState.prototype.updateFrustum = function(frustum) {
        setProjection(this, frustum.getProjectionMatrix());
        if (frustum.getInfiniteProjectionMatrix) {
            setInfiniteProjection(this, frustum.getInfiniteProjectionMatrix());
        }
    };

    /**
     * Synchronizes the camera's state with the uniform state.  This is called
     * by the {@link Scene} when rendering to ensure that automatic GLSL uniforms
     * are set to the right value.
     *
     * @memberof UniformState
     *
     * @param {Camera} camera The camera to synchronize with.
     */
    UniformState.prototype.update = function(camera) {
        setView(this, camera.getViewMatrix());
        setInverseView(this, camera.getInverseViewMatrix());
        setCameraPosition(this, camera.getPositionWC());

        this.updateFrustum(camera.frustum);
    };

    /**
     * DOC_TBA
     *
     * @memberof UniformState
     *
     * @param {BoundingRectangle} viewport DOC_TBA.
     *
     * @see UniformState#getViewport
     * @see czm_viewport
     */
    UniformState.prototype.setViewport = function(viewport) {
        if (!BoundingRectangle.equals(viewport, this._viewport)) {
            BoundingRectangle.clone(viewport, this._viewport);
            this._viewportDirty = true;
        }
    };

    /**
     * DOC_TBA
     *
     * @memberof UniformState
     *
     * return {BoundingRectangle} DOC_TBA.
     *
     * @see UniformState#setViewport
     * @see czm_viewport
     */
    UniformState.prototype.getViewport = function () {
        return this._viewport;
    };

    function cleanViewport(uniformState) {
        if (uniformState._viewportDirty) {
            var v = uniformState._viewport;
            Matrix4.computeOrthographicOffCenter(v.x, v.x + v.width, v.y, v.y + v.height, 0.0, 1.0, uniformState._viewportOrthographicMatrix);
            Matrix4.computeViewportTransformation(v, 0.0, 1.0, uniformState._viewportTransformation);
            uniformState._viewportDirty = false;
        }
    }

    /**
     * DOC_TBA
     * @memberof UniformState
     *
     *
     * @see czm_viewportOrthographic
     */
    UniformState.prototype.getViewportOrthographic = function() {
        cleanViewport(this);
        return this._viewportOrthographicMatrix;
    };

    /**
     * DOC_TBA
     *
     * @memberof UniformState
     *
     * @see czm_viewportTransformation
     */
    UniformState.prototype.getViewportTransformation = function() {
        cleanViewport(this);
        return this._viewportTransformation;
    };

    /**
     * DOC_TBA
     *
     * @memberof UniformState
     *
     * @param {Matrix4} [matrix] DOC_TBA.
     *
     * @see UniformState#getModel
     * @see czm_model
     */
    UniformState.prototype.setModel = function(matrix) {
        Matrix4.clone(matrix, this._model);

        this._inverseModelDirty = true;
        this._modelViewDirty = true;
        this._modelViewRelativeToEyeDirty = true;
        this._inverseModelViewDirty = true;
        this._modelViewProjectionDirty = true;
<<<<<<< HEAD
        this._inverseModelViewProjectionDirty = true;
=======
        this._modelViewProjectionRelativeToEyeDirty = true;
>>>>>>> f24a1ce6
        this._modelViewInfiniteProjectionDirty = true;
        this._normalDirty = true;
        this._inverseNormalDirty = true;
        this._encodedCameraPositionMCDirty = true;
        this._sunDirectionWCDirty = true;
    };

    /**
     * DOC_TBA
     *
     * @memberof UniformState
     *
     * @return {Matrix4} DOC_TBA.
     *
     * @see UniformState#setModel
     * @see czm_model
     */
    UniformState.prototype.getModel = function() {
        return this._model;
    };

    /**
     * Returns the inverse model matrix used to define the {@link czm_inverseModel} GLSL uniform.
     *
     * @memberof UniformState
     *
     * @return {Matrix4} The inverse model matrix.
     *
     * @see UniformState#setModel
     * @see UniformState#getModel
     * @see czm_inverseModel
     */
     UniformState.prototype.getInverseModel = function() {
         if (this._inverseModelDirty) {
             this._inverseModelDirty = false;

<<<<<<< HEAD
        this._inverseViewDirty = true;
        this._modelViewDirty = true;
        this._inverseModelViewDirty = true;
        this._viewProjectionDirty = true;
        this._inverseViewProjectionDirty = true;
        this._modelViewProjectionDirty = true;
        this._inverseModelViewProjectionDirty = true;
        this._modelViewInfiniteProjectionDirty = true;
        this._normalDirty = true;
        this._inverseNormalDirty = true;
        this._sunDirectionECDirty = true;
    };
=======
             this._model.inverse(this._inverseModel);
         }

         return this._inverseModel;
     };
>>>>>>> f24a1ce6

    /**
     * DOC_TBA
     *
     * @memberof UniformState
     *
     * @return {Matrix4} DOC_TBA.
     *
     * @see czm_view
     */
    UniformState.prototype.getView = function() {
        return this._view;
    };

    /**
     * Returns the 3x3 rotation matrix of the current view matrix ({@link UniformState#getView}).
     *
     * @memberof UniformState
     *
     * @return {Matrix3} The 3x3 rotation matrix of the current view matrix.
     *
     * @see UniformState#getView
     * @see czm_viewRotation
     */
    UniformState.prototype.getViewRotation = function() {
        return this._viewRotation;
    };

    /**
     * Returns the 4x4 inverse-view matrix that transforms from eye to world coordinates.
     *
     * @memberof UniformState
     *
     * @return {Matrix4} The 4x4 inverse-view matrix that transforms from eye to world coordinates.
     *
     * @see czm_inverseView
     */
    UniformState.prototype.getInverseView = function() {
        return this._inverseView;
    };

    /**
     * Returns the 3x3 rotation matrix of the current inverse-view matrix ({@link UniformState#getInverseView}).
     *
     * @memberof UniformState
     *
     * @return {Matrix3} The 3x3 rotation matrix of the current inverse-view matrix.
     *
     * @see UniformState#getInverseView
     * @see czm_inverseViewRotation
     */
    UniformState.prototype.getInverseViewRotation = function() {
        return this._inverseViewRotation;
    };

    /**
     * DOC_TBA
     *
     * @memberof UniformState
     *
<<<<<<< HEAD
     * @param {Matrix4} [matrix] DOC_TBA.
     *
     * @see UniformState#getProjection
     * @see czm_projection
     */
    UniformState.prototype.setProjection = function(matrix) {
        Matrix4.clone(defaultValue(matrix, Matrix4.IDENTITY), this._projection);

        this._inverseProjectionDirty = true;
        this._viewProjectionDirty = true;
        this.__inverseViewProjectionDirty = true;
        this._modelViewProjectionDirty = true;
        this._inverseModelViewProjectionDirty = true;
    };

    /**
     * DOC_TBA
     *
     * @memberof UniformState
     *
=======
>>>>>>> f24a1ce6
     * @return {Matrix4} DOC_TBA.
     *
     * @see UniformState#setProjection
     * @see czm_projection
     */
    UniformState.prototype.getProjection = function() {
        return this._projection;
    };

    function cleanInverseProjection(uniformState) {
        if (uniformState._inverseProjectionDirty) {
            uniformState._inverseProjectionDirty = false;

            Matrix4.inverse(uniformState._projection, uniformState._inverseProjection);
        }
    }

    /**
     * DOC_TBA
     *
     * @memberof UniformState
     *
     * @return {Matrix4} DOC_TBA.
     *
     * @see czm_inverseProjection
     */
    UniformState.prototype.getInverseProjection = function() {
        cleanInverseProjection(this);
        return this._inverseProjection;
    };

    /**
     * DOC_TBA
     *
     * @memberof UniformState
     *
     * @return {Matrix4} DOC_TBA.
     *
     * @see UniformState#setInfiniteProjection
     * @see czm_infiniteProjection
     */
    UniformState.prototype.getInfiniteProjection = function() {
        return this._infiniteProjection;
    };

    // Derived
    function cleanModelView(uniformState) {
        if (uniformState._modelViewDirty) {
            uniformState._modelViewDirty = false;

            Matrix4.multiply(uniformState._view, uniformState._model, uniformState._modelView);
        }
    }

    /**
     * DOC_TBA
     *
     * @memberof UniformState
     *
     * @return {Matrix4} DOC_TBA.
     *
     * @see czm_modelView
     */
    UniformState.prototype.getModelView = function() {
        cleanModelView(this);
        return this._modelView;
    };

    function cleanModelViewRelativeToEye(uniformState) {
        if (uniformState._modelViewRelativeToEyeDirty) {
            uniformState._modelViewRelativeToEyeDirty = false;

            var mv = uniformState.getModelView();
            var mvRte = uniformState._modelViewRelativeToEye;
            mvRte[0] = mv[0];
            mvRte[1] = mv[1];
            mvRte[2] = mv[2];
            mvRte[3] = mv[3];
            mvRte[4] = mv[4];
            mvRte[5] = mv[5];
            mvRte[6] = mv[6];
            mvRte[7] = mv[7];
            mvRte[8] = mv[8];
            mvRte[9] = mv[9];
            mvRte[10] = mv[10];
            mvRte[11] = mv[11];
            mvRte[12] = 0.0;
            mvRte[13] = 0.0;
            mvRte[14] = 0.0;
            mvRte[15] = mv[15];
        }
    }

    /**
     * Returns the model-view relative to eye matrix used to define the {@link czm_modelViewRelativeToEye} GLSL uniform.
     *
     * @memberof UniformState
     *
     * @return {Matrix4} The model-view relative to eye matrix.
     *
     * @see czm_modelViewRelativeToEye
     */
    UniformState.prototype.getModelViewRelativeToEye = function() {
        cleanModelViewRelativeToEye(this);
        return this._modelViewRelativeToEye;
    };

    function cleanInverseModelView(uniformState) {
        if (uniformState._inverseModelViewDirty) {
            uniformState._inverseModelViewDirty = false;

            Matrix4.inverse(uniformState.getModelView(), uniformState._inverseModelView);
        }
    }

    /**
     * DOC_TBA
     *
     * @memberof UniformState
     *
     * @return {Matrix4} DOC_TBA.
     *
     * @see czm_inverseModelView
     */
    UniformState.prototype.getInverseModelView = function() {
        cleanInverseModelView(this);
        return this._inverseModelView;
    };

    function cleanViewProjection(uniformState) {
        if (uniformState._viewProjectionDirty) {
            uniformState._viewProjectionDirty = false;

            Matrix4.multiply(uniformState._projection, uniformState._view, uniformState._viewProjection);
        }
    }

    /**
     * DOC_TBA
     *
     * @memberof UniformState
     *
     * @return {Matrix4} DOC_TBA.
     *
     * @see czm_viewProjection
     */
    UniformState.prototype.getViewProjection = function() {
        cleanViewProjection(this);
        return this._viewProjection;
    };

<<<<<<< HEAD
    function cleanInverseViewProjection(uniformState) {
        if (uniformState._inverseViewProjectionDirty) {
            uniformState._inverseViewProjectionDirty = false;

            Matrix4.inverse(uniformState.getViewProjection(), uniformState._inverseViewProjection);
        }
    }

    /**
     * Returns the inverse view-projection matrix
     *
     * @memberof UniformState
     *
     * @return {Matrix4} The inverse view-projection matrix.
     *
     * @see czm_inverseViewProjection
     */
    UniformState.prototype.getInverseViewProjection = function() {
        cleanInverseViewProjection(this);
        return this._inverseViewProjection;
    };

    UniformState.prototype._cleanModelViewProjection = function() {
        if (this._modelViewProjectionDirty) {
            this._modelViewProjectionDirty = false;
=======
    function cleanModelViewProjection(uniformState) {
        if (uniformState._modelViewProjectionDirty) {
            uniformState._modelViewProjectionDirty = false;
>>>>>>> f24a1ce6

            Matrix4.multiply(uniformState._projection, uniformState.getModelView(), uniformState._modelViewProjection);
        }
    }

    /**
     * DOC_TBA
     *
     * @memberof UniformState
     *
     * @return {Matrix4} DOC_TBA.
     *
     * @see czm_modelViewProjection
     */
    UniformState.prototype.getModelViewProjection = function() {
        cleanModelViewProjection(this);
        return this._modelViewProjection;
    };

<<<<<<< HEAD
    function cleanInverseModelViewProjection(uniformState) {
        if (uniformState._inverseModelViewProjectionDirty) {
            uniformState._inverseModelViewProjectionDirty = false;

            Matrix4.inverse(uniformState.getModelViewProjection(), uniformState._inverseModelViewProjection);
        }
    }

    /**
     * Returns the inverse model-view-projection matrix.
     *
     * @memberof UniformState
     *
     * @return {Matrix4} The inverse model-view-projection matrix.
     *
     * @see czm_inverseModelViewProjection
     */
    UniformState.prototype.getInverseModelViewProjection = function() {
        cleanInverseModelViewProjection(this);
        return this._inverseModelViewProjection;
    };

    UniformState.prototype._cleanModelViewInfiniteProjection = function() {
        if (this._modelViewInfiniteProjectionDirty) {
            this._modelViewInfiniteProjectionDirty = false;
=======
    function cleanModelViewProjectionRelativeToEye(uniformState) {
        if (uniformState._modelViewProjectionRelativeToEyeDirty) {
            uniformState._modelViewProjectionRelativeToEyeDirty = false;
>>>>>>> f24a1ce6

            Matrix4.multiply(uniformState._projection, uniformState.getModelViewRelativeToEye(), uniformState._modelViewProjectionRelativeToEye);
        }
    }

    /**
     * Returns the model-view-projection relative to eye matrix used to define the {@link czm_modelViewProjectionRelativeToEye} GLSL uniform.
     *
     * @memberof UniformState
     *
     * @return {Matrix4} The model-view-projection relative to eye matrix.
     *
     * @see czm_modelViewProjectionRelativeToEye
     */
    UniformState.prototype.getModelViewProjectionRelativeToEye = function() {
        cleanModelViewProjectionRelativeToEye(this);
        return this._modelViewProjectionRelativeToEye;
    };

    function cleanModelViewInfiniteProjection(uniformState) {
        if (uniformState._modelViewInfiniteProjectionDirty) {
            uniformState._modelViewInfiniteProjectionDirty = false;

            Matrix4.multiply(uniformState._infiniteProjection, uniformState.getModelView(), uniformState._modelViewInfiniteProjection);
        }
    }

    /**
     * DOC_TBA
     *
     * @memberof UniformState
     *
     * @return {Matrix4} DOC_TBA.
     *
     * @see czm_modelViewProjection
     */
    UniformState.prototype.getModelViewInfiniteProjection = function() {
        cleanModelViewInfiniteProjection(this);
        return this._modelViewInfiniteProjection;
    };

    var normalScratch = new Matrix4();

    function cleanNormal(uniformState) {
        if (uniformState._normalDirty) {
            uniformState._normalDirty = false;

            Matrix4.transpose(uniformState.getInverseModelView(), normalScratch);
            Matrix4.getRotation(normalScratch, uniformState._normal);
        }
    }

    /**
     * DOC_TBA
     *
     * @memberof UniformState
     *
     * @return {Matrix3} DOC_TBA.
     *
     * @see czm_normal
     */
    UniformState.prototype.getNormal = function() {
        cleanNormal(this);
        return this._normal;
    };

    function cleanInverseNormal(uniformState) {
        if (uniformState._inverseNormalDirty) {
            uniformState._inverseNormalDirty = false;

            Matrix4.getRotation(uniformState.getInverseModelView(), uniformState._inverseNormal);
        }
    }

    /**
     * DOC_TBA
     *
     * @memberof UniformState
     *
     * @return {Matrix3} DOC_TBA.
     *
     * @see czm_inverseNormal
     */
    UniformState.prototype.getInverseNormal = function() {
        cleanInverseNormal(this);
        return this._inverseNormal;
    };

    var sunPositionScratch = new Cartesian3();

    function cleanSunDirectionEC(uniformState) {
        if (uniformState._sunDirectionECDirty) {
            uniformState._sunDirectionECDirty = false;

            Matrix3.multiplyByVector(uniformState.getViewRotation(), uniformState._sunPosition, sunPositionScratch);
            Cartesian3.normalize(sunPositionScratch, uniformState._sunDirectionEC);
        }
    }

    /**
     * DOC_TBA
     *
     * @memberof UniformState
     *
     * @param {Matrix4} sunPosition The position of the sun in the sun's reference frame.
     *
     * @exception {DeveloperError} sunPosition is required.
     *
     * @see UniformState#getSunPosition
     */
    UniformState.prototype.setSunPosition = function(sunPosition) {
        if (!sunPosition) {
            throw new DeveloperError('sunPosition is required.');
        }

        Cartesian3.clone(sunPosition, this._sunPosition);
        this._sunDirectionECDirty = true;
        this._sunDirectionWCDirty = true;
    };

    /**
     * DOC_TBA
     *
     * @memberof UniformState
     *
     * @see UniformState#setSunPosition
     */
    UniformState.prototype.getSunPosition = function() {
        return this._sunPosition;
    };

    /**
     * DOC_TBA
     *
     * @memberof UniformState
     *
     * @return {Cartesian3} The sun's direction in eye coordinates.
     *
     * @see czm_sunDirectionEC
     * @see UniformState#getSunDirectionEC
     */
    UniformState.prototype.getSunDirectionEC = function() {
        cleanSunDirectionEC(this);
        return this._sunDirectionEC;
    };

    function cleanSunDirectionWC(uniformState) {
        if (uniformState._sunDirectionWCDirty) {
            uniformState._sunDirectionWCDirty = false;
            Cartesian3.normalize(uniformState._sunPosition, uniformState._sunDirectionWC);
        }
    }

    /**
     * DOC_TBA
     *
     * @memberof UniformState
     *
     * @return {Cartesian3} A normalized vector from the model's origin to the sun in model coordinates.
     *
     * @see czm_sunDirectionWC
     */
    UniformState.prototype.getSunDirectionWC = function() {
        cleanSunDirectionWC(this);
        return this._sunDirectionWC;
    };

    var cameraPositionMC = new Cartesian3();

    function cleanEncodedCameraPositionMC(uniformState) {
        if (uniformState._encodedCameraPositionMCDirty) {
            uniformState._encodedCameraPositionMCDirty = false;

            uniformState.getInverseModel().multiplyByPoint(uniformState._cameraPosition, cameraPositionMC);
            EncodedCartesian3.fromCartesian(cameraPositionMC, uniformState._encodedCameraPositionMC);
        }
    }

    /**
     * Returns the high bits of the camera position used to define the {@link czm_encodedCameraPositionMCHigh} GLSL uniform.
     *
     * @memberof UniformState
     *
     * @return {Cartesian3} The high bits of the camera position.
     *
     * @see UniformState#getEncodedCameraPositionMCLow
     */
    UniformState.prototype.getEncodedCameraPositionMCHigh = function() {
        cleanEncodedCameraPositionMC(this);
        return this._encodedCameraPositionMC.high;
    };

    /**
     * Returns the low bits of the camera position used to define the {@link czm_encodedCameraPositionMCLow} GLSL uniform.
     *
     * @memberof UniformState
     *
     * @return {Cartesian3} The low bits of the camera position.
     *
     * @see UniformState#getEncodedCameraPositionMCHigh
     */
    UniformState.prototype.getEncodedCameraPositionMCLow = function() {
        cleanEncodedCameraPositionMC(this);
        return this._encodedCameraPositionMC.low;
    };

    /**
     * Sets the current frame number.
     *
     * @memberof UniformState
     *
     * @param {number} frameNumber The current frame number.
     *
     * @see UniformState#getFrameNumber
     * @see czm_frameNumber
     */
    UniformState.prototype.setFrameNumber = function(frameNumber) {
        this._frameNumber = frameNumber;
    };

    /**
     * Gets the current frame number.
     *
     * @memberof UniformState
     *
     * @return {number} A number representing the current frame number.
     *
     * @see czm_frameNumber
     */
     UniformState.prototype.getFrameNumber = function() {
         return this._frameNumber;
     };

    UniformState.prototype.getHighResolutionSnapScale = function() {
        return 1.0;
    };

    return UniformState;
});<|MERGE_RESOLUTION|>--- conflicted
+++ resolved
@@ -71,13 +71,11 @@
         this._modelViewProjectionDirty = true;
         this._modelViewProjection = new Matrix4();
 
-<<<<<<< HEAD
         this._inverseModelViewProjectionDirty = true;
         this._inverseModelViewProjection = new Matrix4();
-=======
+
         this._modelViewProjectionRelativeToEyeDirty = true;
         this._modelViewProjectionRelativeToEye = new Matrix4();
->>>>>>> f24a1ce6
 
         this._modelViewInfiniteProjectionDirty = true;
         this._modelViewInfiniteProjection = new Matrix4();
@@ -252,14 +250,14 @@
 
         this._inverseModelDirty = true;
         this._modelViewDirty = true;
+        this._inverseModelViewDirty = true;
+        this._viewProjectionDirty = true;
+        this._inverseViewProjectionDirty = true;
         this._modelViewRelativeToEyeDirty = true;
         this._inverseModelViewDirty = true;
         this._modelViewProjectionDirty = true;
-<<<<<<< HEAD
         this._inverseModelViewProjectionDirty = true;
-=======
         this._modelViewProjectionRelativeToEyeDirty = true;
->>>>>>> f24a1ce6
         this._modelViewInfiniteProjectionDirty = true;
         this._normalDirty = true;
         this._inverseNormalDirty = true;
@@ -296,26 +294,11 @@
          if (this._inverseModelDirty) {
              this._inverseModelDirty = false;
 
-<<<<<<< HEAD
-        this._inverseViewDirty = true;
-        this._modelViewDirty = true;
-        this._inverseModelViewDirty = true;
-        this._viewProjectionDirty = true;
-        this._inverseViewProjectionDirty = true;
-        this._modelViewProjectionDirty = true;
-        this._inverseModelViewProjectionDirty = true;
-        this._modelViewInfiniteProjectionDirty = true;
-        this._normalDirty = true;
-        this._inverseNormalDirty = true;
-        this._sunDirectionECDirty = true;
-    };
-=======
              this._model.inverse(this._inverseModel);
          }
 
          return this._inverseModel;
      };
->>>>>>> f24a1ce6
 
     /**
      * DOC_TBA
@@ -376,7 +359,6 @@
      *
      * @memberof UniformState
      *
-<<<<<<< HEAD
      * @param {Matrix4} [matrix] DOC_TBA.
      *
      * @see UniformState#getProjection
@@ -397,8 +379,6 @@
      *
      * @memberof UniformState
      *
-=======
->>>>>>> f24a1ce6
      * @return {Matrix4} DOC_TBA.
      *
      * @see UniformState#setProjection
@@ -550,7 +530,6 @@
         return this._viewProjection;
     };
 
-<<<<<<< HEAD
     function cleanInverseViewProjection(uniformState) {
         if (uniformState._inverseViewProjectionDirty) {
             uniformState._inverseViewProjectionDirty = false;
@@ -573,14 +552,9 @@
         return this._inverseViewProjection;
     };
 
-    UniformState.prototype._cleanModelViewProjection = function() {
-        if (this._modelViewProjectionDirty) {
-            this._modelViewProjectionDirty = false;
-=======
     function cleanModelViewProjection(uniformState) {
         if (uniformState._modelViewProjectionDirty) {
             uniformState._modelViewProjectionDirty = false;
->>>>>>> f24a1ce6
 
             Matrix4.multiply(uniformState._projection, uniformState.getModelView(), uniformState._modelViewProjection);
         }
@@ -600,7 +574,6 @@
         return this._modelViewProjection;
     };
 
-<<<<<<< HEAD
     function cleanInverseModelViewProjection(uniformState) {
         if (uniformState._inverseModelViewProjectionDirty) {
             uniformState._inverseModelViewProjectionDirty = false;
@@ -623,14 +596,9 @@
         return this._inverseModelViewProjection;
     };
 
-    UniformState.prototype._cleanModelViewInfiniteProjection = function() {
-        if (this._modelViewInfiniteProjectionDirty) {
-            this._modelViewInfiniteProjectionDirty = false;
-=======
     function cleanModelViewProjectionRelativeToEye(uniformState) {
         if (uniformState._modelViewProjectionRelativeToEyeDirty) {
             uniformState._modelViewProjectionRelativeToEyeDirty = false;
->>>>>>> f24a1ce6
 
             Matrix4.multiply(uniformState._projection, uniformState.getModelViewRelativeToEye(), uniformState._modelViewProjectionRelativeToEye);
         }
