--- conflicted
+++ resolved
@@ -16,12 +16,6 @@
     <li>
         Apps
         <ul>
-<<<<<<< HEAD
-            <li><a href="Apps/CesiumViewer/index.html">Cesium Viewer</a></li>
-            <li><a href="Apps/Sandcastle/index.html">Sandcastle</a></li>
-            <li><a href="Apps/Small%20Demo.html">Small Demo</a> (for viewing source in browser)</li>
-            <li><a href="Apps/TimelineDemo/index.html">Timeline Demo</a></li>
-=======
             <li>
                 <a href="Apps/CesiumViewer/index.html">Cesium Viewer</a>
                 (<a href="Build/Apps/CesiumViewer/index.html">built version</a>)
@@ -30,9 +24,11 @@
                 <a href="Apps/Sandcastle/index.html">Sandcastle</a>
             </li>
             <li>
+                <a href="Apps/Small%20Demo.html">Small Demo</a> (for viewing source in browser)
+            </li>
+            <li>
                 <a href="Apps/TimelineDemo/index.html">Timeline Demo</a>
             </li>
->>>>>>> f0af3063
         </ul>
     </li>
     <li>
